<<<<<<< HEAD
<?xml version="1.0"?>
<!--
   Licensed to the Apache Software Foundation (ASF) under one or more
  contributor license agreements.  See the NOTICE file distributed with
  this work for additional information regarding copyright ownership.
  The ASF licenses this file to You under the Apache License, Version 2.0
  (the "License"); you may not use this file except in compliance with
  the License.  You may obtain a copy of the License at

       http://www.apache.org/licenses/LICENSE-2.0

   Unless required by applicable law or agreed to in writing, software
   distributed under the License is distributed on an "AS IS" BASIS,
   WITHOUT WARRANTIES OR CONDITIONS OF ANY KIND, either express or implied.
   See the License for the specific language governing permissions and
   limitations under the License.
-->
<document xmlns="http://maven.apache.org/changes/2.0.0"
          xmlns:xsi="http://www.w3.org/2001/XMLSchema-instance"
          xsi:schemaLocation="http://maven.apache.org/changes/2.0.0 https://maven.apache.org/xsd/changes-2.0.0.xsd">
  <properties>
    <title>Apache Commons CLI Release Notes</title>
  </properties>
  <body>
    <release version="1.10.0" date="2025-01-11" description="This is a feature and maintenance release. Java 8 or later is required.">
      <!-- FIX -->
      <action type="fix" dev="ggregory" due-to="Gary Gregory">Deprecate CommandLine.Builder() in favor of CommandLine.builder().</action>
      <action type="fix" dev="ggregory" due-to="Gary Gregory">Deprecate DeprecatedAttributes.Builder() in favor of DeprecatedAttributes.builder().</action>
      <action type="fix" dev="ggregory" due-to="Dávid Szigecsán">Refactor default parser test #294.</action>
      <action type="fix" dev="ggregory" due-to="Gary Gregory">Port to JUnit 5.</action>
      <action type="fix" dev="ggregory" due-to="Gary Gregory">Generics for Converter should use Exception not Throwable.</action>
      <action type="fix" dev="ggregory" due-to="Gary Gregory">Pick up maven-antrun-plugin version from parent POM org.apache:apache.</action> 
      <!-- ADD -->
      <action type="add" issue="CLI-339" dev="ggregory" due-to="Claude Warren, Gary Gregory">Help formatter extension in the new package #314.</action>
      <action type="add" dev="ggregory" due-to="Gary Gregory">CommandLine.Builder implements Supplier&lt;CommandLine&gt;.</action>
      <action type="add" dev="ggregory" due-to="Gary Gregory">DefaultParser.Builder implements Supplier&lt;DefaultParser&gt;.</action>
      <action type="add" issue="CLI-340" dev="ggregory" due-to="Claude Warren, Gary Gregory">Add CommandLine.getParsedOptionValues() #334.</action> 
      <!-- UPDATE -->
      <action type="update" dev="ggregory" due-to="Gary Gregory, Dependabot">Bump org.apache.commons:commons-parent from 72 to 79 #302, #304, #310, #315, #320, #327.</action>
      <action type="update" dev="ggregory" due-to="Gary Gregory, Dependabot">[test] Bump commons-io:commons-io from 2.16.1 to 2.18.0 #309, #337.</action>
      <action type="update" dev="ggregory" due-to="Gary Gregory, Dependabot">[test] Bump org.apache.commons:commons-text from 1.12.0 to 1.13.0 #344.</action> 
    </release>
    <release version="1.9.0" date="2024-08-10" description="This release contains new features and bug fixes and requires Java 8 or above.">
      <!-- ADD -->
      <action type="add" dev="ggregory" due-to="Gary Gregory">Add OptionGroup.isSelected().</action>
      <action type="add" dev="ggregory" due-to="Gary Gregory">You can now extend HelpFormatter.Builder.</action>
      <action type="add" dev="ggregory" due-to="Claude Warren">Add 'since' attribute to Option to track when an Option was introduced #292</action>
      <!-- FIX -->
      <action type="fix" issue="CLI-334" dev="ggregory" due-to="Eric Pugh">Fix Javadoc pathing #280.</action>
      <action type="fix" issue="CLI-335" dev="ggregory" due-to="Claude Warren">Updated properties documentation #285.</action>
      <action type="fix" issue="CLI-336" dev="ggregory" due-to="Claude Warren, Gary Gregory">Deprecation not always reported #284.</action> 
      <action type="fix" dev="ggregory" due-to="Gary Gregory">Replace internal StringBuffer with StringBuilder.</action>
      <!-- UPDATE -->
      <action type="update" dev="ggregory" due-to="Gary Gregory, Dependabot">Bump org.apache.commons:commons-parent from 70 to 72 #283.</action>
    </release>
    <release version="1.8.0" date="2024-05-18" description="This release contains new features and bug fixes and requires Java 8 or above.">
      <!-- ADD -->
      <action type="add" issue="CLI-332" dev="ggregory" due-to="Claude Warren, Gary Gregory">Add optional HelpFormatter Function to document Deprecated options #271.</action>
      <action type="add" dev="ggregory" due-to="Gary Gregory">Add PMD check to default Maven goal.</action>
      <!-- FIX -->
      <action type="fix" issue="CLI-331" dev="ggregory" due-to="Claude Warren, Gary Gregory">Handle reporting of deprecated options when parameters are not String type. #270.</action>
      <action type="fix" dev="ggregory" due-to="Claude Warren, Gary Gregory">Avoid throwing NullPointerException when calling CommandLineParser will null array elements.</action>
      <action type="fix" dev="ggregory" due-to="Claude Warren">Cleanup deprecation issues #272.</action>
      <action type="fix" dev="ggregory" due-to="Gary Gregory">Fix PMD UnnecessaryFullyQualifiedName issues.</action>
      <!-- UPDATE -->
      <action type="update" dev="ggregory" due-to="Gary Gregory">Bump commons-parent from 69 to 70.</action>
    </release>
    <release version="1.7.0" date="2024-04-13" description="This release contains new features and bug fixes and requires Java 8 or above.">
      <!-- FIX -->
      <action type="fix" issue="CLI-312" dev="ggregory" due-to="Claude Warren, Gary Gregory">Inconsistent behavior in key/value pairs (Java property style).</action>
      <action type="fix" dev="ggregory" due-to="Gary Gregory">Avoid NullPointerException in Util.stripLeadingAndTrailingQuotes(String).</action>
      <action type="fix" issue="CLI-320" dev="ggregory" due-to="Paul King, Claude Warren">Awkward behavior of Option.builder() for multiple optional args.</action>
      <action type="fix" issue="CLI-325" dev="ggregory" due-to="Claude Warren">Properties from multiple arguments with value separator. #237.</action>
      <action type="fix" issue="CLI-327" dev="ggregory" due-to="Claude Warren, Gary Gregory">Fix for expected textual date values. #244.</action>
      <action type="fix" dev="ggregory" due-to="Gary Gregory">Option.Builder.option("") should throw IllegalArgumentException instead of ArrayIndexOutOfBoundsException.</action>
      <action type="fix" dev="ggregory" due-to="Gary Gregory">Avoid NullPointerException in CommandLine.getOptionValues(Option|String).</action>
      <!-- ADD -->
      <action type="add" issue="CLI-321" dev="ggregory" due-to="Claude Warren, Gary Gregory">Add and use a Converter interface and implementations without using BeanUtils #216.</action>
      <action type="add" dev="ggregory" due-to="Gary Gregory">Add Maven property project.build.outputTimestamp for build reproducibility.</action>
      <action type="add" issue="CLI-322" dev="ggregory" due-to="Claude Warren, Gary Gregory">Add '-' as an option char and implemented extensive tests #217.</action>
      <action type="add" issue="CLI-324" dev="ggregory" due-to="Claude Warren, Gary Gregory">Make adding OptionGroups and Options to existing Options easier #230.</action>
      <action type="add" issue="CLI-323" dev="ggregory" due-to="Claude Warren, Gary Gregory">Added Supplier&lt;T&gt; defaults for getParsedOptionValue #229.</action>
      <action type="add" issue="CLI-326" dev="ggregory" due-to="Claude Warren, Gary Gregory">Make Option.getKey() public #239.</action>
      <action type="add" dev="ggregory" due-to="Claude Warren, Gary Gregory">Add builder factory CommandLine#builder().</action>
      <action type="add" issue="CLI-329" dev="ggregory" due-to="Eric Pugh, Gary Gregory">Support "Deprecated" CLI Options #252.</action>
      <!-- UPDATE -->
      <action type="update" dev="ggregory" due-to="Gary Gregory">Bump commons-parent from 64 to 69 #256.</action>
      <action type="update" dev="ggregory" due-to="Elric, Gary Gregory">Update the tests to JUnit 5 #238.</action>
      <action type="update" dev="ggregory" due-to="Dependabot, Gary Gregory">Bump tests commons-io:commons-io from 2.16.0 to 2.16.1 #258.</action>
    </release>
    <release version="1.6.0" date="2023-10-23" description="This release contains new features and bug fixes and requires Java 8 or above.">
      <!-- FIX -->
      <action type="update" dev="ggregory" due-to="Gary Gregory">
        Fix SpotBugs Error: Medium: Method intentionally throws RuntimeException. [org.apache.commons.cli.Option] At Option.java:[lines 417-423] THROWS_METHOD_THROWS_RUNTIMEEXCEPTION
      </action>
      <action type="update" dev="ggregory" due-to="Gary Gregory">
        Fix SpotBugs Error: Medium: Method intentionally throws RuntimeException. [org.apache.commons.cli.Option] At Option.java:[lines 446-450] THROWS_METHOD_THROWS_RUNTIMEEXCEPTION
      </action>
      <action type="update" dev="ggregory" due-to="Gary Gregory">
        Fix SpotBugs Error: Medium: Method intentionally throws RuntimeException. [org.apache.commons.cli.Option] At Option.java:[lines 474-478] THROWS_METHOD_THROWS_RUNTIMEEXCEPTION
      </action>
      <action type="update" dev="ggregory" due-to="Ken Dombeck">
        Use EMPTY_STRING_ARRAY constant. #102.
      </action>
      <action type="update" dev="ggregory" due-to="Arturo Bernal">
        Fix site links that are broken #155.
      </action>
      <action type="update" dev="ggregory" due-to="Arturo Bernal">
        Use Math.max() #111. Delete unused assignment #112.
      </action>
      <action dev="ggregory" type="fix" due-to="step-security-bot, Gary Gregory">
        [StepSecurity] ci: Harden GitHub Actions #176.
      </action>
      <action dev="ggregory" type="fix" due-to="Alexander Veit, Gary Gregory" issue="CLI-318">
        Inconsistent date format in changes report.
      </action>
      <action dev="ggregory" type="fix" due-to="Dilraj Singh, Gary Gregory" issue="CLI-283">
        Fix NPE in CommandLine.resolveOption(String).
      </action>
      <action dev="ggregory" type="fix" due-to="Dilraj Singh, Gary Gregory" issue="CLI-283">
        CommandLine.addOption(Option) should not allow a null Option.
      </action>
      <action dev="ggregory" type="fix" due-to="Gary Gregory" issue="CLI-283">
        CommandLine.addArgs(String) should not allow a null String.
      </action>
      <action dev="ggregory" type="fix" due-to="Julian Schilling, Gary Gregory" issue="CLI-303">
        Site docs: "Usage Scenarios" refers to deprecated methods.
      </action>
      <action dev="ggregory" type="fix" due-to="Philippe Bastiani, Sruteesh Kumar Paramata, Gary Gregory" issue="CLI-317">
        NullPointerException thrown by CommandLineParser.parse().
      </action>
      <action dev="ggregory" type="fix" due-to="Dominik Stadler, HUNG LU, Sruteesh Kumar Paramata" issue="CLI-313">
        StringIndexOutOfBoundsException thrown by CommandLineParser.parse().
      </action>
      <!-- ADD -->
      <action type="update" dev="ggregory" due-to="Dependabot, Gary Gregory">
        Add github/codeql-action.
      </action>
      <!-- UPDATES -->
      <action type="update" dev="ggregory" due-to="Gary Gregory">
        Bump Java from 7 to 8.
      </action>
      <action type="update" dev="ggregory" due-to="Dependabot, Gary Gregory">
        Bump actions/cache from 2.1.7 to 3.0.10 #97, #130, #132.
      </action>
      <action type="update" dev="ggregory" due-to="Gary Gregory, Dependabot">
        Bump actions/checkout from 3 to 3.1.0 #133.
      </action>
      <action type="update" dev="ggregory" due-to="Gary Gregory">
        Bump actions/setup-java from 2 to 3.6.0 #136.
      </action>
      <action type="update" dev="ggregory" due-to="Gary Gregory, Dependabot">
        Bump spotbugs from 4.5.3 to 4.7.3 #96, #107, #113, #125, #138.
      </action>
      <action type="update" dev="ggregory" due-to="Dependabot">
        Bump spotbugs-maven-plugin from 4.5.3.0 to 4.7.3.0 #98, #108, #115, #117, #126, #145.
      </action>
      <action type="update" dev="ggregory" due-to="Dependabot, Gary Gregory">
        Bump commons-parent from 52 to 64 #100, #128, #151, #158.
      </action>
      <action type="update" dev="ggregory" due-to="Dependabot">
        Bump maven-antrun-plugin from 3.0.0 to 3.1.0 #103.
      </action>
      <action type="update" dev="ggregory" due-to="Dependabot">
        Bump maven-javadoc-plugin from 3.3.2 to 3.4.1 #105, #120.
      </action>
      <action type="update" dev="ggregory" due-to="Dependabot">
        Bump maven-pmd-plugin from 3.16.0 to 3.19.0 #110, #124.
      </action>
      <action type="update" dev="ggregory" due-to="Gary Gregory">
        Bump jacoco-maven-plugin from 0.8.7 to 0.8.8.
      </action>
      <action type="update" dev="ggregory" due-to="Gary Gregory">
        Bump maven-checkstyle-plugin from 3.1.2 to 3.2.0 #121.
      </action>
      <action type="update" dev="ggregory" due-to="Gary Gregory">
        Bump japicmp-maven-plugin from 0.15.4 to 0.16.0.
      </action>
      <action type="update" dev="ggregory" due-to="Gary Gregory">
        Update JUnit 4 to 5 vintage.
      </action>
    </release>
    <release version="1.5.0" date="2021-10-23" description="This release contains new features and bug fixes and requires Java 7 or above.">
      <!-- FIX -->
      <action type="fix" dev="ggregory" due-to="Gary Gregory">
        Fix NPE in DefaultParser.isLongOption(String).
      </action>
      <action type="fix" dev="britter" due-to="Krishna Mohan Rao Kandunoori" issue="CLI-279">
        @param or @return lines should end with a period in CommandLine.java
      </action>
      <action type="fix" dev="ggregory" due-to="Gary Gregory">
        Replace deprecated FindBugs with SpotBugs.
      </action>
      <action type="fix" dev="ggregory" due-to="Gary Gregory">
        Replace CLIRR with JApiCmp.
      </action>
      <action type="fix" dev="ggregory" due-to="Elliotte Rusty Harold">
        Option Javadocs grammar nits #55.
      </action>
      <action type="fix" dev="ggregory" due-to="Arturo Bernal, Gary Gregory">
        Minor Improvements #57, #61.
      </action>
      <action type="fix" dev="ggregory" due-to="stoty" issue="CLI-254">
        Input "test" gets parsed as test, quotes die #58.
      </action>
      <action type="fix" dev="ggregory" due-to="MrQubo, Gary Gregory" issue="CLI-287">
        Allow whitespace-only header and footer #26.
      </action>
      <!-- ADD -->
      <action type="add" dev="chtompki" due-to="Rubin Simons" issue="CLI-217">
        Accommodate toggling partial matching in DefaultParser.
      </action>
      <action type="add" dev="britter" due-to="Béla Schaum" issue="CLI-274">
        Option parser type EXISTING_FILE_VALUE not check file existing
      </action>
      <action type="add" dev="britter" due-to="Christoph Läubrich" issue="CLI-271">
        CommandLine.getXXX and CommandLine.hasXXX should accept an Option as a parameter
      </action>
      <action type="add" dev="ggregory" due-to="Jason Dillon" issue="CLI-276">
        Adjust access-modifier of checkRequiredOptions() to protected.
      </action>
      <action type="add" dev="ggregory" due-to="Alex Nordlund" issue="CLI-282">
        TypeHandler should throw ParseException for an unsupported class.
      </action>
      <action type="add" dev="ggregory" due-to="Waldemar Sojka, Gary Gregory">
        Added setter for Builder.option #33.
      </action>
      <action type="add" dev="ggregory" due-to="Waldemar Sojka, Gary Gregory">
        Add Option unit tests #76.
      </action>
      <!-- UPDATE -->
      <action type="update" dev="ggregory" issue="CLI-294">
        Update Java from version 5 to 7.
      </action>
      <action type="update" dev="ggregory" due-to="Mincong Huang">
        Docs: Replace OptionBuilder in usage page #30.
      </action>
      <action type="update" dev="ggregory" due-to="dengliming">
        Remove deprecated sudo setting. #36.
      </action>
      <action type="update" dev="ggregory" due-to="Gary Gregory, Dependabot">
        Bump junit:junit from 4.12 to 4.13.2, #53, #60.
      </action>
      <action type="update" dev="ggregory" due-to="Dependabot">
        Bump commons-parent from 48 to 52.
      </action>
      <action type="update" dev="ggregory" due-to="Dependabot">
        Bump maven-pmd-plugin from 3.12.0 to 3.16.0, #44, #54, #67, #92.
      </action>
      <action type="update" dev="ggregory" due-to="Dependabot">
        Bump actions/checkout from 2.3.1 to 3 #46, #72, #78, #93.
      </action>
      <action type="update" dev="ggregory" due-to="Dependabot, Gary Gregory">
        Bump actions/setup-java from v1.4.2 to v2 #50.
       </action>
      <action type="update" dev="ggregory" due-to="Dependabot">
        Bump maven-antrun-plugin from 1.7 to 3.0.0 #43.
      </action>
      <action type="update" dev="ggregory" due-to="Gary Gregory">
        Bump maven-checkstyle-plugin from 2.15 to 3.1.2 #41.
      </action>
      <action type="update" dev="ggregory" due-to="Gary Gregory">
        Bump checkstyle to 9.3 #68, #86, #90.
      </action>
      <action type="update" dev="ggregory" due-to="Dependabot">
        Bump actions/cache from 2 to 2.1.7 #64, #65, #81.
      </action>
      <action type="update" dev="ggregory" due-to="Gary Gregory">
        Bump commons.animal-sniffer.version 1.19 -> 1.20.
      </action>
      <action type="update" dev="ggregory" due-to="Gary Gregory">
        Bump maven-bundle-plugin 5.1.1 -> 5.1.2.
      </action>
      <action type="update" dev="ggregory" due-to="Gary Gregory">
        Bump biz.aQute.bndlib.version 5.1.2 -> 6.0.0.
      </action>
      <action type="update" dev="ggregory" due-to="Dependabot">
        Bump spotbugs from 4.4.1 to 4.5.3 #70, #88.
      </action>
      <action type="update" dev="ggregory" due-to="Dependabot">
        Bump spotbugs-maven-plugin from 4.4.1 to 4.5.3.0 #71, #85, #87.
      </action>
      <action type="update" dev="ggregory" due-to="Dependabot">
        Bump maven-javadoc-plugin from 3.3.1 to 3.3.2, #91.
      </action>
    </release>
    <release version="1.4" date="2017-03-09" description="This release contains new features and bug fixes and requires Java 5 or above.">
      <action type="add" dev="rfscholte" issue="CLI-269">
        Introduce CommandLine.Builder
      </action>
      <action type="fix" dev="britter" issue="CLI-265" due-to="Martin Sandiford">
        Optional argument picking up next regular option as its argument
      </action>
      <action type="add" dev="britter" issue="CLI-267" due-to="Ricardo Ribeiro">
        Add an addRequiredOption method to Options
      </action>
      <action type="fix" dev="britter" issue="CLI-266" due-to="Ravi Teja">
        HelpFormatter.setOptionComparator(null) doesn't display the values in inserted order
      </action>
    </release>
    <release version="1.3.1" date="2015-06-17" description="This release contains bug fixes and requires Java 5 or above.">
      <action type="fix" dev="britter" issue="CLI-252" due-to="Simon Harrer">
        LongOpt falsely detected as ambiguous
      </action>
    </release>
    <release version="1.3" date="2015-05-09" description="This release contains new features and bug fixes and requires Java 5 or above..">
      <action type="fix" dev="djones" issue="CLI-248">
        Fixed broken Javadoc links on Introduction page.
      </action>
      <action type="fix" dev="tn" issue="CLI-234" due-to="Greg Thomas">
        Fixed code example in javadoc of "Option#Builder#valueSeparator(char)".
      </action>
      <action type="fix" dev="tn" issue="CLI-241" due-to="Beluga Behr">
        Clarified behavior of "OptionValidator#validateOption(String)" in case of null input.
      </action>
      <action type="update" dev="tn" issue="CLI-240" due-to="Beluga Behr">
        Small cleanup of Option class.
      </action>
      <action type="update" dev="tn" issue="CLI-231" due-to="Duncan Jones">
        Removed DoubleCheckedLocking test from checkstyle configuration.
      </action>
      <action type="update" dev="tn" issue="CLI-230">
        Options.getRequiredOptions() now returns an unmodifiable list.
      </action>
      <action type="add" dev="tn" issue="CLI-224" due-to="Duncan Jones, Brian Blount">
        Added new fluent API to create Option instances via builder class Option.Builder.
        This replaces the now deprecated OptionBuilder.
      </action>
      <action type="update" dev="tn" issue="CLI-218" due-to="Sven">
        Clarify javadoc for CommandLine.getOptionValue() that the first specified
        argument will be returned.
      </action>
      <action type="add" dev="tn" issue="CLI-214" due-to="Alexandru Mocanu">
        Added new method Options.addOption(String, String).
      </action>
      <action type="update" dev="tn" issue="CLI-227" due-to="Duncan Jones">
        Changed unit tests to junit 4 annotation style.
      </action>
      <action type="fix" dev="ebourg" issue="CLI-202">
        Default options will now work correctly with required options that are missing.
      </action>
      <action type="fix" dev="ebourg" issue="CLI-203">
        Default options will now work correctly together with option groups.
      </action>
      <action type="update" dev="ebourg" issue="CLI-209" due-to="Thomas Herre">
        The javadoc of OptionBuilder now states that the class is not thread-safe.
      </action>
      <action type="add" dev="ebourg" issue="CLI-169" due-to="J. Lewis Muir">
        HelpFormatter now supports setting the displayed separator of long options.
      </action>
      <action type="update" dev="ebourg" issue="CLI-197" due-to="Anders Larsson">
        Improve description of parameter "stopAtNonOption" in method
        CommandLine.parse(Options, String[], boolean).
      </action>
      <action type="fix" dev="ebourg" issue="CLI-204">
        Passing default values for not defined options to a parser will now trigger
        a ParseException instead of a NullPointerException.
      </action>
      <action type="fix" dev="ebourg" issue="CLI-205">
        HelpFormatter.setArgName(String) now correctly sets the argument name.
      </action>
      <action type="fix" dev="ebourg" issue="CLI-201">
        Default properties provided as input to the Parser.parse() methods are now
        correctly processed.
      </action>
      <action type="fix" dev="ebourg" issue="CLI-215" due-to="Manuel Müller">
        CommandLine.getParsedOptionValue() now returns a String object if no
        option type has been explicitly set.
      </action>
      <action type="update" dev="ggregory" issue="CLI-200" due-to="Gerard Weatherby">
        Fixed typo in javadoc of class CommandLine.
      </action>
      <action type="update" dev="ebourg" issue="CLI-223" due-to="Gerard Weatherby">
        Source code now uses generic types instead of raw types where possible.
      </action>
      <action type="update" dev="ebourg" issue="CLI-220" due-to="Joe Casadonte">
        Corrected javadoc for return type of MissingOptionException.getMissingOptions().
      </action>
      <action type="fix" dev="ebourg" issue="CLI-212" due-to="Per Cederberg">
        HelpFormatter now prints command-line options in the same order as they
        have been added.
      </action>
      <action type="fix" dev="ebourg" issue="CLI-186" due-to="Kristoff Kiefer">
        Standard help text now shows mandatory arguments also for the first option.
      </action>
      <action type="fix" dev="ebourg" issue="CLI-207" due-to="Uri Moszkowicz">
        HelpFormatter does not strip anymore leading whitespace in the footer text.
      </action>
      <action type="fix" dev="ebourg" issue="CLI-185" due-to="Einar M R Rosenvinge">
        Strip quotes contained in argument values only if there is exactly one at the
        beginning and one at the end.
      </action>
      <action type="fix" dev="ebourg" issue="CLI-184">
        Negative numerical arguments take precedence over numerical options (only supported
        by the new DefaultParser).
      </action>
      <action type="fix" dev="ebourg" issue="CLI-193" due-to="Travis McLeskey">
        Fix possible StringIndexOutOfBoundsException in HelpFormatter.
      </action>
      <action type="add" dev="ebourg" issue="CLI-161,CLI-167,CLI-181">
        A new parser is available: DefaultParser. It combines the features of the GnuParser and the PosixParser.
        It also provides additional features like partial matching for the long options, and long options without
        separator (i.e like the JVM memory settings: -Xmx512m). This new parser deprecates the previous ones.
      </action>
      <action type="fix" dev="ebourg" issue="CLI-183">
        OptionGroups no longer throw an AlreadySelectedException when reused for several parsings.
      </action>
      <action type="fix" dev="ebourg" issue="CLI-182">
        OptionGroup now selects properly an option with no short name.
      </action>
      <action type="add" dev="ebourg" issue="CLI-160">
        PosixParser now supports partial long options (--ver instead of --version).
      </action>
    </release>
    <release version="1.2" date="2009-03-19" description="This release contains new features and bug fixes and requires Java 5 or above.">
      <action type="fix" dev="joehni" issue="CLI-177">
        OptionBuilder is now reseted if an IllegalArgumentException occurs in create().
      </action>
      <action type="remove" dev="bayard">
        Ant build system removed. 
      </action>
      <action type="fix" dev="ebourg" issue="CLI-154">
        Incomplete usage documentation about Java property option.
      </action>
      <action type="fix" dev="bayard" issue="CLI-170">
        TypeHandler prints messages to stderr.
      </action>
      <action type="fix" dev="bayard" issue="CLI-162">
        Infinite loop in the wrapping code of HelpFormatter.
      </action>
      <action type="fix" dev="sgoeschl">
        Fixing some minor javadoc issues.
      </action>
      <action type="fix" dev="ebourg" issue="CLI-137">
        The number of arguments defined for an option specifies the arguments per occurrence of the option
        and not for all occurrences. This was a major regression in CLI 1.1 which prevented the use of repeated options.
      </action>
      <action type="add" dev="ebourg">
        Added a getOptionProperties() method in the CommandLine class to retrieve easily the key/value pairs
        specified with options like -Dkey1=value1 -Dkey2=value2.
      </action>
      <action type="update" dev="ebourg" issue="CLI-157">
        GnuParser now supports long options with an '=' sign (ie. --foo=bar and -foo=bar)
      </action>
      <action type="fix" dev="ebourg" issue="CLI-164">
        PosixParser no longer ignores unrecognized short options.
      </action>
      <action type="fix" dev="ebourg" issue="CLI-163">
        PosixParser no longer stops the bursting process of a token if stopAtNonOption is enabled and a non option
        character is encountered.
      </action>
      <action type="fix" dev="ebourg" issue="CLI-165">
        PosixParser no longer keeps processing the tokens after an unrecognized long option
        when stopAtNonOption is enabled.
      </action>
      <action type="fix" dev="ebourg" issue="CLI-156">
        Required options are properly checked if an Options instance is used twice to parse a command line.
      </action>
      <action type="update" dev="bayard" issue="CLI-155">
        The ordering of options can be defined in help messages.
      </action>
      <action type="fix" dev="bayard" issue="CLI-151" due-to="Dan Armbrust">
        The line wrapping in HelpFormatter now works properly. This caused CLI-162, and thus there was a feature change 
        for the HelpFormatter in that it is strict on width now rather than what seemed to be lenience before. Text without 
        whitespace will be cut off to fit in the spacing, and an IllegalStateException will be thrown if it is impossible 
        to output the information due to spacing constraints. 
      </action>
      <action type="fix" dev="bayard" issue="CLI-149">
        The message of MissingOptionException has been improved.
      </action>
      <action type="update" dev="ebourg" issue="CLI-86">
        The exceptions have been enhanced with methods to retrieve easily the related options.
      </action>
      <action type="fix" dev="bayard" issue="CLI-141" due-to="Henning Schmiedehausen, Bjorn Townsend">
        Option.toString() now reports arguments properly.
      </action>
      <action type="update" dev="bayard" issue="CLI-142" due-to="Henning Schmiedehausen">
        The Parser class has been changed to be more easily extendable.
      </action>
      <action type="update" dev="bayard" issue="CLI-140">
        The following classes are now serializable: Option, OptionGroup, CommandLine and Options.
      </action>
      <action type="remove" dev="ebourg">
        OptionValidator is no longer public, its methods were all private.
      </action>
    </release>
    <release version="1.1" date="2007-07-08" description="This is a maintenance release containing bug fixes.">
      <action type="fix" issue="CLI-2">Wrong usage summary. </action>
      <action type="fix" issue="CLI-5">Dependecy on commons-lang-2.0 but commons-lang-1.0 is obtained. </action>
      <action type="fix" issue="CLI-8">Line separator as first char for helpformatter (footer) throws exception. </action>
      <action type="fix" issue="CLI-13">CommandLine.getOptionValue() behaves contrary to docs. </action>
      <action type="fix" issue="CLI-21">clone method in Option should use super.clone(). </action>
      <action type="fix" issue="CLI-23">Passing properties in Parser does not work for options with a single argument. </action>
      <action type="fix" issue="CLI-26">Only long options without short option seems to be noticed. </action>
      <action type="fix" issue="CLI-28">Infinite Loop in Command-Line processing. </action>
      <action type="fix" issue="CLI-29">Options should not be able to be added more than once. </action>
      <action type="fix" issue="CLI-35">HelpFormatter doesn't sort options properly. </action>
      <action type="fix" issue="CLI-38">HelpFormatter doesn't function correctly for options with only LongOpt. </action>
      <action type="fix" issue="CLI-44">Document enhancement. </action>
      <action type="fix" issue="CLI-45">Documentation errors. </action>
      <action type="fix" issue="CLI-51">Parameter value "-something" misinterpreted as a parameter. </action>
      <action type="fix" issue="CLI-56">clone() method doesn't fully clone contents. </action>
      <action type="fix" issue="CLI-59">No Javadoc for HelpFormatter!. </action>
      <action type="fix" issue="CLI-65">Parser breaks up command line parms into single characters. </action>
      <action type="fix" issue="CLI-67">Missing arguments in HelpFormatter.renderOptions(..). </action>
      <action type="fix" issue="CLI-69">Error parsing option arguments. </action>
      <action type="fix" issue="CLI-71">A weakness of parser. </action>
      <action type="add" issue="CLI-78">Setting description of a Option. </action>
      <action type="fix" issue="CLI-129">CLI_1_BRANCH build.xml doesn't work. </action>
      <action type="fix" issue="CLI-130">Remove the Commons Lang dependency. </action>
      <action type="fix" issue="CLI-131">Options class returns options in random order. </action>
      <action type="fix" issue="CLI-132">MissingOptionException should contain a useful error message. </action>
      <action type="fix" issue="CLI-133">NullPointerException in Util.stripLeadingHyphens when passed a null argument. </action>
      <action type="fix" issue="CLI-134">1.1 is not backwards compatible because it adds methods to the CommandLineParser interface. </action>
      <action type="fix" issue="CLI-135">Backwards compatibility between 1.1 and 1.0 broken due to Option.addValue removal. </action>
    </release>
    <release version="1.0" date="2002-11-06" description="Initial release"/>    
  </body>
</document>
=======
<?xml version="1.0"?>
<!--
   Licensed to the Apache Software Foundation (ASF) under one or more
  contributor license agreements.  See the NOTICE file distributed with
  this work for additional information regarding copyright ownership.
  The ASF licenses this file to You under the Apache License, Version 2.0
  (the "License"); you may not use this file except in compliance with
  the License.  You may obtain a copy of the License at

       http://www.apache.org/licenses/LICENSE-2.0

   Unless required by applicable law or agreed to in writing, software
   distributed under the License is distributed on an "AS IS" BASIS,
   WITHOUT WARRANTIES OR CONDITIONS OF ANY KIND, either express or implied.
   See the License for the specific language governing permissions and
   limitations under the License.
-->
<document xmlns="http://maven.apache.org/changes/2.0.0"
          xmlns:xsi="http://www.w3.org/2001/XMLSchema-instance"
          xsi:schemaLocation="http://maven.apache.org/changes/2.0.0 https://maven.apache.org/xsd/changes-2.0.0.xsd">
  <properties>
    <title>Apache Commons CLI Release Notes</title>
  </properties>
  <body>
    <release version="1.10.0" date="2025-01-11" description="This is a feature and maintenance release. Java 8 or later is required.">
      <!-- FIX -->
      <action type="fix" dev="ggregory" due-to="Gary Gregory">Deprecate CommandLine.Builder() in favor of CommandLine.builder().</action>
      <action type="fix" dev="ggregory" due-to="Gary Gregory">Deprecate DeprecatedAttributes.Builder() in favor of DeprecatedAttributes.builder().</action>
      <action type="fix" dev="ggregory" due-to="Dávid Szigecsán">Refactor default parser test #294.</action>
      <action type="fix" dev="ggregory" due-to="Gary Gregory">Port to JUnit 5.</action>
      <action type="fix" dev="ggregory" due-to="Gary Gregory">Generics for Converter should use Exception not Throwable.</action>
      <action type="fix" dev="ggregory" due-to="Gary Gregory">Pick up maven-antrun-plugin version from parent POM org.apache:apache.</action>
      <action type="fix" dev="ggregory" due-to="Gary Gregory">Javadoc is missing its Overview page.</action>
      <action type="fix" dev="ggregory" due-to="Arnout Engelen">Get mockito version from parent pom (#351).</action>
      <action type="fix" dev="ggregory" due-to="Gary Gregory">Remove -nouses directive from maven-bundle-plugin. OSGi package imports now state 'uses' definitions for package imports, this doesn't affect JPMS (from org.apache.commons:commons-parent:80).</action>
      <action type="fix" dev="ggregory" due-to="Arnout Engelen">Deprecate PatternOptionBuilder.PatternOptionBuilder().</action>
      <!-- ADD -->
      <action type="add" issue="CLI-339" dev="ggregory" due-to="Claude Warren, Gary Gregory">Help formatter extension in the new package #314.</action>
      <action type="add" dev="ggregory" due-to="Gary Gregory">CommandLine.Builder implements Supplier&lt;CommandLine&gt;.</action>
      <action type="add" dev="ggregory" due-to="Gary Gregory">DefaultParser.Builder implements Supplier&lt;DefaultParser&gt;.</action>
      <action type="add" issue="CLI-340" dev="ggregory" due-to="Claude Warren, Gary Gregory">Add CommandLine.getParsedOptionValues() #334.</action> 
      <!-- UPDATE -->
      <action type="update" dev="ggregory" due-to="Gary Gregory, Dependabot">Bump org.apache.commons:commons-parent from 72 to 81 #302, #304, #310, #315, #320, #327.</action>
      <action type="update" dev="ggregory" due-to="Gary Gregory, Dependabot">[test] Bump commons-io:commons-io from 2.16.1 to 2.18.0 #309, #337.</action>
      <action type="update" dev="ggregory" due-to="Gary Gregory, Dependabot">[test] Bump org.apache.commons:commons-text from 1.12.0 to 1.13.0 #344.</action>
      <action type="update" dev="ggregory" due-to="Gary Gregory">Update site documentation to https://maven.apache.org/xsd/xdoc-2.0.xsd.</action>
    </release>
    <release version="1.9.0" date="2024-08-10" description="This release contains new features and bug fixes and requires Java 8 or above.">
      <!-- ADD -->
      <action type="add" dev="ggregory" due-to="Gary Gregory">Add OptionGroup.isSelected().</action>
      <action type="add" dev="ggregory" due-to="Gary Gregory">You can now extend HelpFormatter.Builder.</action>
      <action type="add" dev="ggregory" due-to="Claude Warren">Add 'since' attribute to Option to track when an Option was introduced #292</action>
      <!-- FIX -->
      <action type="fix" issue="CLI-334" dev="ggregory" due-to="Eric Pugh">Fix Javadoc pathing #280.</action>
      <action type="fix" issue="CLI-335" dev="ggregory" due-to="Claude Warren">Updated properties documentation #285.</action>
      <action type="fix" issue="CLI-336" dev="ggregory" due-to="Claude Warren, Gary Gregory">Deprecation not always reported #284.</action> 
      <action type="fix" dev="ggregory" due-to="Gary Gregory">Replace internal StringBuffer with StringBuilder.</action>
      <!-- UPDATE -->
      <action type="update" dev="ggregory" due-to="Gary Gregory, Dependabot">Bump org.apache.commons:commons-parent from 70 to 72 #283.</action>
    </release>
    <release version="1.8.0" date="2024-05-18" description="This release contains new features and bug fixes and requires Java 8 or above.">
      <!-- ADD -->
      <action type="add" issue="CLI-332" dev="ggregory" due-to="Claude Warren, Gary Gregory">Add optional HelpFormatter Function to document Deprecated options #271.</action>
      <action type="add" dev="ggregory" due-to="Gary Gregory">Add PMD check to default Maven goal.</action>
      <!-- FIX -->
      <action type="fix" issue="CLI-331" dev="ggregory" due-to="Claude Warren, Gary Gregory">Handle reporting of deprecated options when parameters are not String type. #270.</action>
      <action type="fix" dev="ggregory" due-to="Claude Warren, Gary Gregory">Avoid throwing NullPointerException when calling CommandLineParser will null array elements.</action>
      <action type="fix" dev="ggregory" due-to="Claude Warren">Cleanup deprecation issues #272.</action>
      <action type="fix" dev="ggregory" due-to="Gary Gregory">Fix PMD UnnecessaryFullyQualifiedName issues.</action>
      <!-- UPDATE -->
      <action type="update" dev="ggregory" due-to="Gary Gregory">Bump commons-parent from 69 to 70.</action>
    </release>
    <release version="1.7.0" date="2024-04-13" description="This release contains new features and bug fixes and requires Java 8 or above.">
      <!-- FIX -->
      <action type="fix" issue="CLI-312" dev="ggregory" due-to="Claude Warren, Gary Gregory">Inconsistent behavior in key/value pairs (Java property style).</action>
      <action type="fix" dev="ggregory" due-to="Gary Gregory">Avoid NullPointerException in Util.stripLeadingAndTrailingQuotes(String).</action>
      <action type="fix" issue="CLI-320" dev="ggregory" due-to="Paul King, Claude Warren">Awkward behavior of Option.builder() for multiple optional args.</action>
      <action type="fix" issue="CLI-325" dev="ggregory" due-to="Claude Warren">Properties from multiple arguments with value separator. #237.</action>
      <action type="fix" issue="CLI-327" dev="ggregory" due-to="Claude Warren, Gary Gregory">Fix for expected textual date values. #244.</action>
      <action type="fix" dev="ggregory" due-to="Gary Gregory">Option.Builder.option("") should throw IllegalArgumentException instead of ArrayIndexOutOfBoundsException.</action>
      <action type="fix" dev="ggregory" due-to="Gary Gregory">Avoid NullPointerException in CommandLine.getOptionValues(Option|String).</action>
      <!-- ADD -->
      <action type="add" issue="CLI-321" dev="ggregory" due-to="Claude Warren, Gary Gregory">Add and use a Converter interface and implementations without using BeanUtils #216.</action>
      <action type="add" dev="ggregory" due-to="Gary Gregory">Add Maven property project.build.outputTimestamp for build reproducibility.</action>
      <action type="add" issue="CLI-322" dev="ggregory" due-to="Claude Warren, Gary Gregory">Add '-' as an option char and implemented extensive tests #217.</action>
      <action type="add" issue="CLI-324" dev="ggregory" due-to="Claude Warren, Gary Gregory">Make adding OptionGroups and Options to existing Options easier #230.</action>
      <action type="add" issue="CLI-323" dev="ggregory" due-to="Claude Warren, Gary Gregory">Added Supplier&lt;T&gt; defaults for getParsedOptionValue #229.</action>
      <action type="add" issue="CLI-326" dev="ggregory" due-to="Claude Warren, Gary Gregory">Make Option.getKey() public #239.</action>
      <action type="add" dev="ggregory" due-to="Claude Warren, Gary Gregory">Add builder factory CommandLine#builder().</action>
      <action type="add" issue="CLI-329" dev="ggregory" due-to="Eric Pugh, Gary Gregory">Support "Deprecated" CLI Options #252.</action>
      <!-- UPDATE -->
      <action type="update" dev="ggregory" due-to="Gary Gregory">Bump commons-parent from 64 to 69 #256.</action>
      <action type="update" dev="ggregory" due-to="Elric, Gary Gregory">Update the tests to JUnit 5 #238.</action>
      <action type="update" dev="ggregory" due-to="Dependabot, Gary Gregory">Bump tests commons-io:commons-io from 2.16.0 to 2.16.1 #258.</action>
    </release>
    <release version="1.6.0" date="2023-10-23" description="This release contains new features and bug fixes and requires Java 8 or above.">
      <!-- FIX -->
      <action type="update" dev="ggregory" due-to="Gary Gregory">
        Fix SpotBugs Error: Medium: Method intentionally throws RuntimeException. [org.apache.commons.cli.Option] At Option.java:[lines 417-423] THROWS_METHOD_THROWS_RUNTIMEEXCEPTION
      </action>
      <action type="update" dev="ggregory" due-to="Gary Gregory">
        Fix SpotBugs Error: Medium: Method intentionally throws RuntimeException. [org.apache.commons.cli.Option] At Option.java:[lines 446-450] THROWS_METHOD_THROWS_RUNTIMEEXCEPTION
      </action>
      <action type="update" dev="ggregory" due-to="Gary Gregory">
        Fix SpotBugs Error: Medium: Method intentionally throws RuntimeException. [org.apache.commons.cli.Option] At Option.java:[lines 474-478] THROWS_METHOD_THROWS_RUNTIMEEXCEPTION
      </action>
      <action type="update" dev="ggregory" due-to="Ken Dombeck">
        Use EMPTY_STRING_ARRAY constant. #102.
      </action>
      <action type="update" dev="ggregory" due-to="Arturo Bernal">
        Fix site links that are broken #155.
      </action>
      <action type="update" dev="ggregory" due-to="Arturo Bernal">
        Use Math.max() #111. Delete unused assignment #112.
      </action>
      <action dev="ggregory" type="fix" due-to="step-security-bot, Gary Gregory">
        [StepSecurity] ci: Harden GitHub Actions #176.
      </action>
      <action dev="ggregory" type="fix" due-to="Alexander Veit, Gary Gregory" issue="CLI-318">
        Inconsistent date format in changes report.
      </action>
      <action dev="ggregory" type="fix" due-to="Dilraj Singh, Gary Gregory" issue="CLI-283">
        Fix NPE in CommandLine.resolveOption(String).
      </action>
      <action dev="ggregory" type="fix" due-to="Dilraj Singh, Gary Gregory" issue="CLI-283">
        CommandLine.addOption(Option) should not allow a null Option.
      </action>
      <action dev="ggregory" type="fix" due-to="Gary Gregory" issue="CLI-283">
        CommandLine.addArgs(String) should not allow a null String.
      </action>
      <action dev="ggregory" type="fix" due-to="Julian Schilling, Gary Gregory" issue="CLI-303">
        Site docs: "Usage Scenarios" refers to deprecated methods.
      </action>
      <action dev="ggregory" type="fix" due-to="Philippe Bastiani, Sruteesh Kumar Paramata, Gary Gregory" issue="CLI-317">
        NullPointerException thrown by CommandLineParser.parse().
      </action>
      <action dev="ggregory" type="fix" due-to="Dominik Stadler, HUNG LU, Sruteesh Kumar Paramata" issue="CLI-313">
        StringIndexOutOfBoundsException thrown by CommandLineParser.parse().
      </action>
      <!-- ADD -->
      <action type="update" dev="ggregory" due-to="Dependabot, Gary Gregory">
        Add github/codeql-action.
      </action>
      <!-- UPDATES -->
      <action type="update" dev="ggregory" due-to="Gary Gregory">
        Bump Java from 7 to 8.
      </action>
      <action type="update" dev="ggregory" due-to="Dependabot, Gary Gregory">
        Bump actions/cache from 2.1.7 to 3.0.10 #97, #130, #132.
      </action>
      <action type="update" dev="ggregory" due-to="Gary Gregory, Dependabot">
        Bump actions/checkout from 3 to 3.1.0 #133.
      </action>
      <action type="update" dev="ggregory" due-to="Gary Gregory">
        Bump actions/setup-java from 2 to 3.6.0 #136.
      </action>
      <action type="update" dev="ggregory" due-to="Gary Gregory, Dependabot">
        Bump spotbugs from 4.5.3 to 4.7.3 #96, #107, #113, #125, #138.
      </action>
      <action type="update" dev="ggregory" due-to="Dependabot">
        Bump spotbugs-maven-plugin from 4.5.3.0 to 4.7.3.0 #98, #108, #115, #117, #126, #145.
      </action>
      <action type="update" dev="ggregory" due-to="Dependabot, Gary Gregory">
        Bump commons-parent from 52 to 64 #100, #128, #151, #158.
      </action>
      <action type="update" dev="ggregory" due-to="Dependabot">
        Bump maven-antrun-plugin from 3.0.0 to 3.1.0 #103.
      </action>
      <action type="update" dev="ggregory" due-to="Dependabot">
        Bump maven-javadoc-plugin from 3.3.2 to 3.4.1 #105, #120.
      </action>
      <action type="update" dev="ggregory" due-to="Dependabot">
        Bump maven-pmd-plugin from 3.16.0 to 3.19.0 #110, #124.
      </action>
      <action type="update" dev="ggregory" due-to="Gary Gregory">
        Bump jacoco-maven-plugin from 0.8.7 to 0.8.8.
      </action>
      <action type="update" dev="ggregory" due-to="Gary Gregory">
        Bump maven-checkstyle-plugin from 3.1.2 to 3.2.0 #121.
      </action>
      <action type="update" dev="ggregory" due-to="Gary Gregory">
        Bump japicmp-maven-plugin from 0.15.4 to 0.16.0.
      </action>
      <action type="update" dev="ggregory" due-to="Gary Gregory">
        Update JUnit 4 to 5 vintage.
      </action>
    </release>
    <release version="1.5.0" date="2021-10-23" description="This release contains new features and bug fixes and requires Java 7 or above.">
      <!-- FIX -->
      <action type="fix" dev="ggregory" due-to="Gary Gregory">
        Fix NPE in DefaultParser.isLongOption(String).
      </action>
      <action type="fix" dev="britter" due-to="Krishna Mohan Rao Kandunoori" issue="CLI-279">
        @param or @return lines should end with a period in CommandLine.java
      </action>
      <action type="fix" dev="ggregory" due-to="Gary Gregory">
        Replace deprecated FindBugs with SpotBugs.
      </action>
      <action type="fix" dev="ggregory" due-to="Gary Gregory">
        Replace CLIRR with JApiCmp.
      </action>
      <action type="fix" dev="ggregory" due-to="Elliotte Rusty Harold">
        Option Javadocs grammar nits #55.
      </action>
      <action type="fix" dev="ggregory" due-to="Arturo Bernal, Gary Gregory">
        Minor Improvements #57, #61.
      </action>
      <action type="fix" dev="ggregory" due-to="stoty" issue="CLI-254">
        Input "test" gets parsed as test, quotes die #58.
      </action>
      <action type="fix" dev="ggregory" due-to="MrQubo, Gary Gregory" issue="CLI-287">
        Allow whitespace-only header and footer #26.
      </action>
      <!-- ADD -->
      <action type="add" dev="chtompki" due-to="Rubin Simons" issue="CLI-217">
        Accommodate toggling partial matching in DefaultParser.
      </action>
      <action type="add" dev="britter" due-to="Béla Schaum" issue="CLI-274">
        Option parser type EXISTING_FILE_VALUE not check file existing
      </action>
      <action type="add" dev="britter" due-to="Christoph Läubrich" issue="CLI-271">
        CommandLine.getXXX and CommandLine.hasXXX should accept an Option as a parameter
      </action>
      <action type="add" dev="ggregory" due-to="Jason Dillon" issue="CLI-276">
        Adjust access-modifier of checkRequiredOptions() to protected.
      </action>
      <action type="add" dev="ggregory" due-to="Alex Nordlund" issue="CLI-282">
        TypeHandler should throw ParseException for an unsupported class.
      </action>
      <action type="add" dev="ggregory" due-to="Waldemar Sojka, Gary Gregory">
        Added setter for Builder.option #33.
      </action>
      <action type="add" dev="ggregory" due-to="Waldemar Sojka, Gary Gregory">
        Add Option unit tests #76.
      </action>
      <!-- UPDATE -->
      <action type="update" dev="ggregory" issue="CLI-294">
        Update Java from version 5 to 7.
      </action>
      <action type="update" dev="ggregory" due-to="Mincong Huang">
        Docs: Replace OptionBuilder in usage page #30.
      </action>
      <action type="update" dev="ggregory" due-to="dengliming">
        Remove deprecated sudo setting. #36.
      </action>
      <action type="update" dev="ggregory" due-to="Gary Gregory, Dependabot">
        Bump junit:junit from 4.12 to 4.13.2, #53, #60.
      </action>
      <action type="update" dev="ggregory" due-to="Dependabot">
        Bump commons-parent from 48 to 52.
      </action>
      <action type="update" dev="ggregory" due-to="Dependabot">
        Bump maven-pmd-plugin from 3.12.0 to 3.16.0, #44, #54, #67, #92.
      </action>
      <action type="update" dev="ggregory" due-to="Dependabot">
        Bump actions/checkout from 2.3.1 to 3 #46, #72, #78, #93.
      </action>
      <action type="update" dev="ggregory" due-to="Dependabot, Gary Gregory">
        Bump actions/setup-java from v1.4.2 to v2 #50.
       </action>
      <action type="update" dev="ggregory" due-to="Dependabot">
        Bump maven-antrun-plugin from 1.7 to 3.0.0 #43.
      </action>
      <action type="update" dev="ggregory" due-to="Gary Gregory">
        Bump maven-checkstyle-plugin from 2.15 to 3.1.2 #41.
      </action>
      <action type="update" dev="ggregory" due-to="Gary Gregory">
        Bump checkstyle to 9.3 #68, #86, #90.
      </action>
      <action type="update" dev="ggregory" due-to="Dependabot">
        Bump actions/cache from 2 to 2.1.7 #64, #65, #81.
      </action>
      <action type="update" dev="ggregory" due-to="Gary Gregory">
        Bump commons.animal-sniffer.version 1.19 -> 1.20.
      </action>
      <action type="update" dev="ggregory" due-to="Gary Gregory">
        Bump maven-bundle-plugin 5.1.1 -> 5.1.2.
      </action>
      <action type="update" dev="ggregory" due-to="Gary Gregory">
        Bump biz.aQute.bndlib.version 5.1.2 -> 6.0.0.
      </action>
      <action type="update" dev="ggregory" due-to="Dependabot">
        Bump spotbugs from 4.4.1 to 4.5.3 #70, #88.
      </action>
      <action type="update" dev="ggregory" due-to="Dependabot">
        Bump spotbugs-maven-plugin from 4.4.1 to 4.5.3.0 #71, #85, #87.
      </action>
      <action type="update" dev="ggregory" due-to="Dependabot">
        Bump maven-javadoc-plugin from 3.3.1 to 3.3.2, #91.
      </action>
    </release>
    <release version="1.4" date="2017-03-09" description="This release contains new features and bug fixes and requires Java 5 or above.">
      <action type="add" dev="rfscholte" issue="CLI-269">
        Introduce CommandLine.Builder
      </action>
      <action type="fix" dev="britter" issue="CLI-265" due-to="Martin Sandiford">
        Optional argument picking up next regular option as its argument
      </action>
      <action type="add" dev="britter" issue="CLI-267" due-to="Ricardo Ribeiro">
        Add an addRequiredOption method to Options
      </action>
      <action type="fix" dev="britter" issue="CLI-266" due-to="Ravi Teja">
        HelpFormatter.setOptionComparator(null) doesn't display the values in inserted order
      </action>
    </release>
    <release version="1.3.1" date="2015-06-17" description="This release contains bug fixes and requires Java 5 or above.">
      <action type="fix" dev="britter" issue="CLI-252" due-to="Simon Harrer">
        LongOpt falsely detected as ambiguous
      </action>
    </release>
    <release version="1.3" date="2015-05-09" description="This release contains new features and bug fixes and requires Java 5 or above..">
      <action type="fix" dev="djones" issue="CLI-248">
        Fixed broken Javadoc links on Introduction page.
      </action>
      <action type="fix" dev="tn" issue="CLI-234" due-to="Greg Thomas">
        Fixed code example in javadoc of "Option#Builder#valueSeparator(char)".
      </action>
      <action type="fix" dev="tn" issue="CLI-241" due-to="Beluga Behr">
        Clarified behavior of "OptionValidator#validateOption(String)" in case of null input.
      </action>
      <action type="update" dev="tn" issue="CLI-240" due-to="Beluga Behr">
        Small cleanup of Option class.
      </action>
      <action type="update" dev="tn" issue="CLI-231" due-to="Duncan Jones">
        Removed DoubleCheckedLocking test from checkstyle configuration.
      </action>
      <action type="update" dev="tn" issue="CLI-230">
        Options.getRequiredOptions() now returns an unmodifiable list.
      </action>
      <action type="add" dev="tn" issue="CLI-224" due-to="Duncan Jones, Brian Blount">
        Added new fluent API to create Option instances via builder class Option.Builder.
        This replaces the now deprecated OptionBuilder.
      </action>
      <action type="update" dev="tn" issue="CLI-218" due-to="Sven">
        Clarify javadoc for CommandLine.getOptionValue() that the first specified
        argument will be returned.
      </action>
      <action type="add" dev="tn" issue="CLI-214" due-to="Alexandru Mocanu">
        Added new method Options.addOption(String, String).
      </action>
      <action type="update" dev="tn" issue="CLI-227" due-to="Duncan Jones">
        Changed unit tests to junit 4 annotation style.
      </action>
      <action type="fix" dev="ebourg" issue="CLI-202">
        Default options will now work correctly with required options that are missing.
      </action>
      <action type="fix" dev="ebourg" issue="CLI-203">
        Default options will now work correctly together with option groups.
      </action>
      <action type="update" dev="ebourg" issue="CLI-209" due-to="Thomas Herre">
        The javadoc of OptionBuilder now states that the class is not thread-safe.
      </action>
      <action type="add" dev="ebourg" issue="CLI-169" due-to="J. Lewis Muir">
        HelpFormatter now supports setting the displayed separator of long options.
      </action>
      <action type="update" dev="ebourg" issue="CLI-197" due-to="Anders Larsson">
        Improve description of parameter "stopAtNonOption" in method
        CommandLine.parse(Options, String[], boolean).
      </action>
      <action type="fix" dev="ebourg" issue="CLI-204">
        Passing default values for not defined options to a parser will now trigger
        a ParseException instead of a NullPointerException.
      </action>
      <action type="fix" dev="ebourg" issue="CLI-205">
        HelpFormatter.setArgName(String) now correctly sets the argument name.
      </action>
      <action type="fix" dev="ebourg" issue="CLI-201">
        Default properties provided as input to the Parser.parse() methods are now
        correctly processed.
      </action>
      <action type="fix" dev="ebourg" issue="CLI-215" due-to="Manuel Müller">
        CommandLine.getParsedOptionValue() now returns a String object if no
        option type has been explicitly set.
      </action>
      <action type="update" dev="ggregory" issue="CLI-200" due-to="Gerard Weatherby">
        Fixed typo in javadoc of class CommandLine.
      </action>
      <action type="update" dev="ebourg" issue="CLI-223" due-to="Gerard Weatherby">
        Source code now uses generic types instead of raw types where possible.
      </action>
      <action type="update" dev="ebourg" issue="CLI-220" due-to="Joe Casadonte">
        Corrected javadoc for return type of MissingOptionException.getMissingOptions().
      </action>
      <action type="fix" dev="ebourg" issue="CLI-212" due-to="Per Cederberg">
        HelpFormatter now prints command-line options in the same order as they
        have been added.
      </action>
      <action type="fix" dev="ebourg" issue="CLI-186" due-to="Kristoff Kiefer">
        Standard help text now shows mandatory arguments also for the first option.
      </action>
      <action type="fix" dev="ebourg" issue="CLI-207" due-to="Uri Moszkowicz">
        HelpFormatter does not strip anymore leading whitespace in the footer text.
      </action>
      <action type="fix" dev="ebourg" issue="CLI-185" due-to="Einar M R Rosenvinge">
        Strip quotes contained in argument values only if there is exactly one at the
        beginning and one at the end.
      </action>
      <action type="fix" dev="ebourg" issue="CLI-184">
        Negative numerical arguments take precedence over numerical options (only supported
        by the new DefaultParser).
      </action>
      <action type="fix" dev="ebourg" issue="CLI-193" due-to="Travis McLeskey">
        Fix possible StringIndexOutOfBoundsException in HelpFormatter.
      </action>
      <action type="add" dev="ebourg" issue="CLI-161,CLI-167,CLI-181">
        A new parser is available: DefaultParser. It combines the features of the GnuParser and the PosixParser.
        It also provides additional features like partial matching for the long options, and long options without
        separator (i.e like the JVM memory settings: -Xmx512m). This new parser deprecates the previous ones.
      </action>
      <action type="fix" dev="ebourg" issue="CLI-183">
        OptionGroups no longer throw an AlreadySelectedException when reused for several parsings.
      </action>
      <action type="fix" dev="ebourg" issue="CLI-182">
        OptionGroup now selects properly an option with no short name.
      </action>
      <action type="add" dev="ebourg" issue="CLI-160">
        PosixParser now supports partial long options (--ver instead of --version).
      </action>
    </release>
    <release version="1.2" date="2009-03-19" description="This release contains new features and bug fixes and requires Java 5 or above.">
      <action type="fix" dev="joehni" issue="CLI-177">
        OptionBuilder is now reseted if an IllegalArgumentException occurs in create().
      </action>
      <action type="remove" dev="bayard">
        Ant build system removed. 
      </action>
      <action type="fix" dev="ebourg" issue="CLI-154">
        Incomplete usage documentation about Java property option.
      </action>
      <action type="fix" dev="bayard" issue="CLI-170">
        TypeHandler prints messages to stderr.
      </action>
      <action type="fix" dev="bayard" issue="CLI-162">
        Infinite loop in the wrapping code of HelpFormatter.
      </action>
      <action type="fix" dev="sgoeschl">
        Fixing some minor javadoc issues.
      </action>
      <action type="fix" dev="ebourg" issue="CLI-137">
        The number of arguments defined for an option specifies the arguments per occurrence of the option
        and not for all occurrences. This was a major regression in CLI 1.1 which prevented the use of repeated options.
      </action>
      <action type="add" dev="ebourg">
        Added a getOptionProperties() method in the CommandLine class to retrieve easily the key/value pairs
        specified with options like -Dkey1=value1 -Dkey2=value2.
      </action>
      <action type="update" dev="ebourg" issue="CLI-157">
        GnuParser now supports long options with an '=' sign (ie. --foo=bar and -foo=bar)
      </action>
      <action type="fix" dev="ebourg" issue="CLI-164">
        PosixParser no longer ignores unrecognized short options.
      </action>
      <action type="fix" dev="ebourg" issue="CLI-163">
        PosixParser no longer stops the bursting process of a token if stopAtNonOption is enabled and a non option
        character is encountered.
      </action>
      <action type="fix" dev="ebourg" issue="CLI-165">
        PosixParser no longer keeps processing the tokens after an unrecognized long option
        when stopAtNonOption is enabled.
      </action>
      <action type="fix" dev="ebourg" issue="CLI-156">
        Required options are properly checked if an Options instance is used twice to parse a command line.
      </action>
      <action type="update" dev="bayard" issue="CLI-155">
        The ordering of options can be defined in help messages.
      </action>
      <action type="fix" dev="bayard" issue="CLI-151" due-to="Dan Armbrust">
        The line wrapping in HelpFormatter now works properly. This caused CLI-162, and thus there was a feature change 
        for the HelpFormatter in that it is strict on width now rather than what seemed to be lenience before. Text without 
        whitespace will be cut off to fit in the spacing, and an IllegalStateException will be thrown if it is impossible 
        to output the information due to spacing constraints. 
      </action>
      <action type="fix" dev="bayard" issue="CLI-149">
        The message of MissingOptionException has been improved.
      </action>
      <action type="update" dev="ebourg" issue="CLI-86">
        The exceptions have been enhanced with methods to retrieve easily the related options.
      </action>
      <action type="fix" dev="bayard" issue="CLI-141" due-to="Henning Schmiedehausen, Bjorn Townsend">
        Option.toString() now reports arguments properly.
      </action>
      <action type="update" dev="bayard" issue="CLI-142" due-to="Henning Schmiedehausen">
        The Parser class has been changed to be more easily extendable.
      </action>
      <action type="update" dev="bayard" issue="CLI-140">
        The following classes are now serializable: Option, OptionGroup, CommandLine and Options.
      </action>
      <action type="remove" dev="ebourg">
        OptionValidator is no longer public, its methods were all private.
      </action>
    </release>
    <release version="1.1" date="2007-07-08" description="This is a maintenance release containing bug fixes.">
      <action type="fix" issue="CLI-2">Wrong usage summary. </action>
      <action type="fix" issue="CLI-5">Dependecy on commons-lang-2.0 but commons-lang-1.0 is obtained. </action>
      <action type="fix" issue="CLI-8">Line separator as first char for helpformatter (footer) throws exception. </action>
      <action type="fix" issue="CLI-13">CommandLine.getOptionValue() behaves contrary to docs. </action>
      <action type="fix" issue="CLI-21">clone method in Option should use super.clone(). </action>
      <action type="fix" issue="CLI-23">Passing properties in Parser does not work for options with a single argument. </action>
      <action type="fix" issue="CLI-26">Only long options without short option seems to be noticed. </action>
      <action type="fix" issue="CLI-28">Infinite Loop in Command-Line processing. </action>
      <action type="fix" issue="CLI-29">Options should not be able to be added more than once. </action>
      <action type="fix" issue="CLI-35">HelpFormatter doesn't sort options properly. </action>
      <action type="fix" issue="CLI-38">HelpFormatter doesn't function correctly for options with only LongOpt. </action>
      <action type="fix" issue="CLI-44">Document enhancement. </action>
      <action type="fix" issue="CLI-45">Documentation errors. </action>
      <action type="fix" issue="CLI-51">Parameter value "-something" misinterpreted as a parameter. </action>
      <action type="fix" issue="CLI-56">clone() method doesn't fully clone contents. </action>
      <action type="fix" issue="CLI-59">No Javadoc for HelpFormatter!. </action>
      <action type="fix" issue="CLI-65">Parser breaks up command line parms into single characters. </action>
      <action type="fix" issue="CLI-67">Missing arguments in HelpFormatter.renderOptions(..). </action>
      <action type="fix" issue="CLI-69">Error parsing option arguments. </action>
      <action type="fix" issue="CLI-71">A weakness of parser. </action>
      <action type="add" issue="CLI-78">Setting description of a Option. </action>
      <action type="fix" issue="CLI-129">CLI_1_BRANCH build.xml doesn't work. </action>
      <action type="fix" issue="CLI-130">Remove the Commons Lang dependency. </action>
      <action type="fix" issue="CLI-131">Options class returns options in random order. </action>
      <action type="fix" issue="CLI-132">MissingOptionException should contain a useful error message. </action>
      <action type="fix" issue="CLI-133">NullPointerException in Util.stripLeadingHyphens when passed a null argument. </action>
      <action type="fix" issue="CLI-134">1.1 is not backwards compatible because it adds methods to the CommandLineParser interface. </action>
      <action type="fix" issue="CLI-135">Backwards compatibility between 1.1 and 1.0 broken due to Option.addValue removal. </action>
    </release>
    <release version="1.0" date="2002-11-06" description="Initial release"/>    
  </body>
</document>
>>>>>>> 4994a041
<|MERGE_RESOLUTION|>--- conflicted
+++ resolved
@@ -1,4 +1,3 @@
-<<<<<<< HEAD
 <?xml version="1.0"?>
 <!--
    Licensed to the Apache Software Foundation (ASF) under one or more
@@ -23,23 +22,28 @@
     <title>Apache Commons CLI Release Notes</title>
   </properties>
   <body>
-    <release version="1.10.0" date="2025-01-11" description="This is a feature and maintenance release. Java 8 or later is required.">
+    <release version="1.10.0" date="YYYY-MM-DD" description="This is a feature and maintenance release. Java 8 or later is required.">
       <!-- FIX -->
       <action type="fix" dev="ggregory" due-to="Gary Gregory">Deprecate CommandLine.Builder() in favor of CommandLine.builder().</action>
       <action type="fix" dev="ggregory" due-to="Gary Gregory">Deprecate DeprecatedAttributes.Builder() in favor of DeprecatedAttributes.builder().</action>
       <action type="fix" dev="ggregory" due-to="Dávid Szigecsán">Refactor default parser test #294.</action>
       <action type="fix" dev="ggregory" due-to="Gary Gregory">Port to JUnit 5.</action>
       <action type="fix" dev="ggregory" due-to="Gary Gregory">Generics for Converter should use Exception not Throwable.</action>
-      <action type="fix" dev="ggregory" due-to="Gary Gregory">Pick up maven-antrun-plugin version from parent POM org.apache:apache.</action> 
+      <action type="fix" dev="ggregory" due-to="Gary Gregory">Pick up maven-antrun-plugin version from parent POM org.apache:apache.</action>
+      <action type="fix" dev="ggregory" due-to="Gary Gregory">Javadoc is missing its Overview page.</action>
+      <action type="fix" dev="ggregory" due-to="Arnout Engelen">Get mockito version from parent pom (#351).</action>
+      <action type="fix" dev="ggregory" due-to="Gary Gregory">Remove -nouses directive from maven-bundle-plugin. OSGi package imports now state 'uses' definitions for package imports, this doesn't affect JPMS (from org.apache.commons:commons-parent:80).</action>
+      <action type="fix" dev="ggregory" due-to="Arnout Engelen">Deprecate PatternOptionBuilder.PatternOptionBuilder().</action>
       <!-- ADD -->
       <action type="add" issue="CLI-339" dev="ggregory" due-to="Claude Warren, Gary Gregory">Help formatter extension in the new package #314.</action>
       <action type="add" dev="ggregory" due-to="Gary Gregory">CommandLine.Builder implements Supplier&lt;CommandLine&gt;.</action>
       <action type="add" dev="ggregory" due-to="Gary Gregory">DefaultParser.Builder implements Supplier&lt;DefaultParser&gt;.</action>
       <action type="add" issue="CLI-340" dev="ggregory" due-to="Claude Warren, Gary Gregory">Add CommandLine.getParsedOptionValues() #334.</action> 
       <!-- UPDATE -->
-      <action type="update" dev="ggregory" due-to="Gary Gregory, Dependabot">Bump org.apache.commons:commons-parent from 72 to 79 #302, #304, #310, #315, #320, #327.</action>
+      <action type="update" dev="ggregory" due-to="Gary Gregory, Dependabot">Bump org.apache.commons:commons-parent from 72 to 81 #302, #304, #310, #315, #320, #327.</action>
       <action type="update" dev="ggregory" due-to="Gary Gregory, Dependabot">[test] Bump commons-io:commons-io from 2.16.1 to 2.18.0 #309, #337.</action>
-      <action type="update" dev="ggregory" due-to="Gary Gregory, Dependabot">[test] Bump org.apache.commons:commons-text from 1.12.0 to 1.13.0 #344.</action> 
+      <action type="update" dev="ggregory" due-to="Gary Gregory, Dependabot">[test] Bump org.apache.commons:commons-text from 1.12.0 to 1.13.0 #344.</action>
+      <action type="update" dev="ggregory" due-to="Gary Gregory">Update site documentation to https://maven.apache.org/xsd/xdoc-2.0.xsd.</action>
     </release>
     <release version="1.9.0" date="2024-08-10" description="This release contains new features and bug fixes and requires Java 8 or above.">
       <!-- ADD -->
@@ -517,530 +521,4 @@
     </release>
     <release version="1.0" date="2002-11-06" description="Initial release"/>    
   </body>
-</document>
-=======
-<?xml version="1.0"?>
-<!--
-   Licensed to the Apache Software Foundation (ASF) under one or more
-  contributor license agreements.  See the NOTICE file distributed with
-  this work for additional information regarding copyright ownership.
-  The ASF licenses this file to You under the Apache License, Version 2.0
-  (the "License"); you may not use this file except in compliance with
-  the License.  You may obtain a copy of the License at
-
-       http://www.apache.org/licenses/LICENSE-2.0
-
-   Unless required by applicable law or agreed to in writing, software
-   distributed under the License is distributed on an "AS IS" BASIS,
-   WITHOUT WARRANTIES OR CONDITIONS OF ANY KIND, either express or implied.
-   See the License for the specific language governing permissions and
-   limitations under the License.
--->
-<document xmlns="http://maven.apache.org/changes/2.0.0"
-          xmlns:xsi="http://www.w3.org/2001/XMLSchema-instance"
-          xsi:schemaLocation="http://maven.apache.org/changes/2.0.0 https://maven.apache.org/xsd/changes-2.0.0.xsd">
-  <properties>
-    <title>Apache Commons CLI Release Notes</title>
-  </properties>
-  <body>
-    <release version="1.10.0" date="2025-01-11" description="This is a feature and maintenance release. Java 8 or later is required.">
-      <!-- FIX -->
-      <action type="fix" dev="ggregory" due-to="Gary Gregory">Deprecate CommandLine.Builder() in favor of CommandLine.builder().</action>
-      <action type="fix" dev="ggregory" due-to="Gary Gregory">Deprecate DeprecatedAttributes.Builder() in favor of DeprecatedAttributes.builder().</action>
-      <action type="fix" dev="ggregory" due-to="Dávid Szigecsán">Refactor default parser test #294.</action>
-      <action type="fix" dev="ggregory" due-to="Gary Gregory">Port to JUnit 5.</action>
-      <action type="fix" dev="ggregory" due-to="Gary Gregory">Generics for Converter should use Exception not Throwable.</action>
-      <action type="fix" dev="ggregory" due-to="Gary Gregory">Pick up maven-antrun-plugin version from parent POM org.apache:apache.</action>
-      <action type="fix" dev="ggregory" due-to="Gary Gregory">Javadoc is missing its Overview page.</action>
-      <action type="fix" dev="ggregory" due-to="Arnout Engelen">Get mockito version from parent pom (#351).</action>
-      <action type="fix" dev="ggregory" due-to="Gary Gregory">Remove -nouses directive from maven-bundle-plugin. OSGi package imports now state 'uses' definitions for package imports, this doesn't affect JPMS (from org.apache.commons:commons-parent:80).</action>
-      <action type="fix" dev="ggregory" due-to="Arnout Engelen">Deprecate PatternOptionBuilder.PatternOptionBuilder().</action>
-      <!-- ADD -->
-      <action type="add" issue="CLI-339" dev="ggregory" due-to="Claude Warren, Gary Gregory">Help formatter extension in the new package #314.</action>
-      <action type="add" dev="ggregory" due-to="Gary Gregory">CommandLine.Builder implements Supplier&lt;CommandLine&gt;.</action>
-      <action type="add" dev="ggregory" due-to="Gary Gregory">DefaultParser.Builder implements Supplier&lt;DefaultParser&gt;.</action>
-      <action type="add" issue="CLI-340" dev="ggregory" due-to="Claude Warren, Gary Gregory">Add CommandLine.getParsedOptionValues() #334.</action> 
-      <!-- UPDATE -->
-      <action type="update" dev="ggregory" due-to="Gary Gregory, Dependabot">Bump org.apache.commons:commons-parent from 72 to 81 #302, #304, #310, #315, #320, #327.</action>
-      <action type="update" dev="ggregory" due-to="Gary Gregory, Dependabot">[test] Bump commons-io:commons-io from 2.16.1 to 2.18.0 #309, #337.</action>
-      <action type="update" dev="ggregory" due-to="Gary Gregory, Dependabot">[test] Bump org.apache.commons:commons-text from 1.12.0 to 1.13.0 #344.</action>
-      <action type="update" dev="ggregory" due-to="Gary Gregory">Update site documentation to https://maven.apache.org/xsd/xdoc-2.0.xsd.</action>
-    </release>
-    <release version="1.9.0" date="2024-08-10" description="This release contains new features and bug fixes and requires Java 8 or above.">
-      <!-- ADD -->
-      <action type="add" dev="ggregory" due-to="Gary Gregory">Add OptionGroup.isSelected().</action>
-      <action type="add" dev="ggregory" due-to="Gary Gregory">You can now extend HelpFormatter.Builder.</action>
-      <action type="add" dev="ggregory" due-to="Claude Warren">Add 'since' attribute to Option to track when an Option was introduced #292</action>
-      <!-- FIX -->
-      <action type="fix" issue="CLI-334" dev="ggregory" due-to="Eric Pugh">Fix Javadoc pathing #280.</action>
-      <action type="fix" issue="CLI-335" dev="ggregory" due-to="Claude Warren">Updated properties documentation #285.</action>
-      <action type="fix" issue="CLI-336" dev="ggregory" due-to="Claude Warren, Gary Gregory">Deprecation not always reported #284.</action> 
-      <action type="fix" dev="ggregory" due-to="Gary Gregory">Replace internal StringBuffer with StringBuilder.</action>
-      <!-- UPDATE -->
-      <action type="update" dev="ggregory" due-to="Gary Gregory, Dependabot">Bump org.apache.commons:commons-parent from 70 to 72 #283.</action>
-    </release>
-    <release version="1.8.0" date="2024-05-18" description="This release contains new features and bug fixes and requires Java 8 or above.">
-      <!-- ADD -->
-      <action type="add" issue="CLI-332" dev="ggregory" due-to="Claude Warren, Gary Gregory">Add optional HelpFormatter Function to document Deprecated options #271.</action>
-      <action type="add" dev="ggregory" due-to="Gary Gregory">Add PMD check to default Maven goal.</action>
-      <!-- FIX -->
-      <action type="fix" issue="CLI-331" dev="ggregory" due-to="Claude Warren, Gary Gregory">Handle reporting of deprecated options when parameters are not String type. #270.</action>
-      <action type="fix" dev="ggregory" due-to="Claude Warren, Gary Gregory">Avoid throwing NullPointerException when calling CommandLineParser will null array elements.</action>
-      <action type="fix" dev="ggregory" due-to="Claude Warren">Cleanup deprecation issues #272.</action>
-      <action type="fix" dev="ggregory" due-to="Gary Gregory">Fix PMD UnnecessaryFullyQualifiedName issues.</action>
-      <!-- UPDATE -->
-      <action type="update" dev="ggregory" due-to="Gary Gregory">Bump commons-parent from 69 to 70.</action>
-    </release>
-    <release version="1.7.0" date="2024-04-13" description="This release contains new features and bug fixes and requires Java 8 or above.">
-      <!-- FIX -->
-      <action type="fix" issue="CLI-312" dev="ggregory" due-to="Claude Warren, Gary Gregory">Inconsistent behavior in key/value pairs (Java property style).</action>
-      <action type="fix" dev="ggregory" due-to="Gary Gregory">Avoid NullPointerException in Util.stripLeadingAndTrailingQuotes(String).</action>
-      <action type="fix" issue="CLI-320" dev="ggregory" due-to="Paul King, Claude Warren">Awkward behavior of Option.builder() for multiple optional args.</action>
-      <action type="fix" issue="CLI-325" dev="ggregory" due-to="Claude Warren">Properties from multiple arguments with value separator. #237.</action>
-      <action type="fix" issue="CLI-327" dev="ggregory" due-to="Claude Warren, Gary Gregory">Fix for expected textual date values. #244.</action>
-      <action type="fix" dev="ggregory" due-to="Gary Gregory">Option.Builder.option("") should throw IllegalArgumentException instead of ArrayIndexOutOfBoundsException.</action>
-      <action type="fix" dev="ggregory" due-to="Gary Gregory">Avoid NullPointerException in CommandLine.getOptionValues(Option|String).</action>
-      <!-- ADD -->
-      <action type="add" issue="CLI-321" dev="ggregory" due-to="Claude Warren, Gary Gregory">Add and use a Converter interface and implementations without using BeanUtils #216.</action>
-      <action type="add" dev="ggregory" due-to="Gary Gregory">Add Maven property project.build.outputTimestamp for build reproducibility.</action>
-      <action type="add" issue="CLI-322" dev="ggregory" due-to="Claude Warren, Gary Gregory">Add '-' as an option char and implemented extensive tests #217.</action>
-      <action type="add" issue="CLI-324" dev="ggregory" due-to="Claude Warren, Gary Gregory">Make adding OptionGroups and Options to existing Options easier #230.</action>
-      <action type="add" issue="CLI-323" dev="ggregory" due-to="Claude Warren, Gary Gregory">Added Supplier&lt;T&gt; defaults for getParsedOptionValue #229.</action>
-      <action type="add" issue="CLI-326" dev="ggregory" due-to="Claude Warren, Gary Gregory">Make Option.getKey() public #239.</action>
-      <action type="add" dev="ggregory" due-to="Claude Warren, Gary Gregory">Add builder factory CommandLine#builder().</action>
-      <action type="add" issue="CLI-329" dev="ggregory" due-to="Eric Pugh, Gary Gregory">Support "Deprecated" CLI Options #252.</action>
-      <!-- UPDATE -->
-      <action type="update" dev="ggregory" due-to="Gary Gregory">Bump commons-parent from 64 to 69 #256.</action>
-      <action type="update" dev="ggregory" due-to="Elric, Gary Gregory">Update the tests to JUnit 5 #238.</action>
-      <action type="update" dev="ggregory" due-to="Dependabot, Gary Gregory">Bump tests commons-io:commons-io from 2.16.0 to 2.16.1 #258.</action>
-    </release>
-    <release version="1.6.0" date="2023-10-23" description="This release contains new features and bug fixes and requires Java 8 or above.">
-      <!-- FIX -->
-      <action type="update" dev="ggregory" due-to="Gary Gregory">
-        Fix SpotBugs Error: Medium: Method intentionally throws RuntimeException. [org.apache.commons.cli.Option] At Option.java:[lines 417-423] THROWS_METHOD_THROWS_RUNTIMEEXCEPTION
-      </action>
-      <action type="update" dev="ggregory" due-to="Gary Gregory">
-        Fix SpotBugs Error: Medium: Method intentionally throws RuntimeException. [org.apache.commons.cli.Option] At Option.java:[lines 446-450] THROWS_METHOD_THROWS_RUNTIMEEXCEPTION
-      </action>
-      <action type="update" dev="ggregory" due-to="Gary Gregory">
-        Fix SpotBugs Error: Medium: Method intentionally throws RuntimeException. [org.apache.commons.cli.Option] At Option.java:[lines 474-478] THROWS_METHOD_THROWS_RUNTIMEEXCEPTION
-      </action>
-      <action type="update" dev="ggregory" due-to="Ken Dombeck">
-        Use EMPTY_STRING_ARRAY constant. #102.
-      </action>
-      <action type="update" dev="ggregory" due-to="Arturo Bernal">
-        Fix site links that are broken #155.
-      </action>
-      <action type="update" dev="ggregory" due-to="Arturo Bernal">
-        Use Math.max() #111. Delete unused assignment #112.
-      </action>
-      <action dev="ggregory" type="fix" due-to="step-security-bot, Gary Gregory">
-        [StepSecurity] ci: Harden GitHub Actions #176.
-      </action>
-      <action dev="ggregory" type="fix" due-to="Alexander Veit, Gary Gregory" issue="CLI-318">
-        Inconsistent date format in changes report.
-      </action>
-      <action dev="ggregory" type="fix" due-to="Dilraj Singh, Gary Gregory" issue="CLI-283">
-        Fix NPE in CommandLine.resolveOption(String).
-      </action>
-      <action dev="ggregory" type="fix" due-to="Dilraj Singh, Gary Gregory" issue="CLI-283">
-        CommandLine.addOption(Option) should not allow a null Option.
-      </action>
-      <action dev="ggregory" type="fix" due-to="Gary Gregory" issue="CLI-283">
-        CommandLine.addArgs(String) should not allow a null String.
-      </action>
-      <action dev="ggregory" type="fix" due-to="Julian Schilling, Gary Gregory" issue="CLI-303">
-        Site docs: "Usage Scenarios" refers to deprecated methods.
-      </action>
-      <action dev="ggregory" type="fix" due-to="Philippe Bastiani, Sruteesh Kumar Paramata, Gary Gregory" issue="CLI-317">
-        NullPointerException thrown by CommandLineParser.parse().
-      </action>
-      <action dev="ggregory" type="fix" due-to="Dominik Stadler, HUNG LU, Sruteesh Kumar Paramata" issue="CLI-313">
-        StringIndexOutOfBoundsException thrown by CommandLineParser.parse().
-      </action>
-      <!-- ADD -->
-      <action type="update" dev="ggregory" due-to="Dependabot, Gary Gregory">
-        Add github/codeql-action.
-      </action>
-      <!-- UPDATES -->
-      <action type="update" dev="ggregory" due-to="Gary Gregory">
-        Bump Java from 7 to 8.
-      </action>
-      <action type="update" dev="ggregory" due-to="Dependabot, Gary Gregory">
-        Bump actions/cache from 2.1.7 to 3.0.10 #97, #130, #132.
-      </action>
-      <action type="update" dev="ggregory" due-to="Gary Gregory, Dependabot">
-        Bump actions/checkout from 3 to 3.1.0 #133.
-      </action>
-      <action type="update" dev="ggregory" due-to="Gary Gregory">
-        Bump actions/setup-java from 2 to 3.6.0 #136.
-      </action>
-      <action type="update" dev="ggregory" due-to="Gary Gregory, Dependabot">
-        Bump spotbugs from 4.5.3 to 4.7.3 #96, #107, #113, #125, #138.
-      </action>
-      <action type="update" dev="ggregory" due-to="Dependabot">
-        Bump spotbugs-maven-plugin from 4.5.3.0 to 4.7.3.0 #98, #108, #115, #117, #126, #145.
-      </action>
-      <action type="update" dev="ggregory" due-to="Dependabot, Gary Gregory">
-        Bump commons-parent from 52 to 64 #100, #128, #151, #158.
-      </action>
-      <action type="update" dev="ggregory" due-to="Dependabot">
-        Bump maven-antrun-plugin from 3.0.0 to 3.1.0 #103.
-      </action>
-      <action type="update" dev="ggregory" due-to="Dependabot">
-        Bump maven-javadoc-plugin from 3.3.2 to 3.4.1 #105, #120.
-      </action>
-      <action type="update" dev="ggregory" due-to="Dependabot">
-        Bump maven-pmd-plugin from 3.16.0 to 3.19.0 #110, #124.
-      </action>
-      <action type="update" dev="ggregory" due-to="Gary Gregory">
-        Bump jacoco-maven-plugin from 0.8.7 to 0.8.8.
-      </action>
-      <action type="update" dev="ggregory" due-to="Gary Gregory">
-        Bump maven-checkstyle-plugin from 3.1.2 to 3.2.0 #121.
-      </action>
-      <action type="update" dev="ggregory" due-to="Gary Gregory">
-        Bump japicmp-maven-plugin from 0.15.4 to 0.16.0.
-      </action>
-      <action type="update" dev="ggregory" due-to="Gary Gregory">
-        Update JUnit 4 to 5 vintage.
-      </action>
-    </release>
-    <release version="1.5.0" date="2021-10-23" description="This release contains new features and bug fixes and requires Java 7 or above.">
-      <!-- FIX -->
-      <action type="fix" dev="ggregory" due-to="Gary Gregory">
-        Fix NPE in DefaultParser.isLongOption(String).
-      </action>
-      <action type="fix" dev="britter" due-to="Krishna Mohan Rao Kandunoori" issue="CLI-279">
-        @param or @return lines should end with a period in CommandLine.java
-      </action>
-      <action type="fix" dev="ggregory" due-to="Gary Gregory">
-        Replace deprecated FindBugs with SpotBugs.
-      </action>
-      <action type="fix" dev="ggregory" due-to="Gary Gregory">
-        Replace CLIRR with JApiCmp.
-      </action>
-      <action type="fix" dev="ggregory" due-to="Elliotte Rusty Harold">
-        Option Javadocs grammar nits #55.
-      </action>
-      <action type="fix" dev="ggregory" due-to="Arturo Bernal, Gary Gregory">
-        Minor Improvements #57, #61.
-      </action>
-      <action type="fix" dev="ggregory" due-to="stoty" issue="CLI-254">
-        Input "test" gets parsed as test, quotes die #58.
-      </action>
-      <action type="fix" dev="ggregory" due-to="MrQubo, Gary Gregory" issue="CLI-287">
-        Allow whitespace-only header and footer #26.
-      </action>
-      <!-- ADD -->
-      <action type="add" dev="chtompki" due-to="Rubin Simons" issue="CLI-217">
-        Accommodate toggling partial matching in DefaultParser.
-      </action>
-      <action type="add" dev="britter" due-to="Béla Schaum" issue="CLI-274">
-        Option parser type EXISTING_FILE_VALUE not check file existing
-      </action>
-      <action type="add" dev="britter" due-to="Christoph Läubrich" issue="CLI-271">
-        CommandLine.getXXX and CommandLine.hasXXX should accept an Option as a parameter
-      </action>
-      <action type="add" dev="ggregory" due-to="Jason Dillon" issue="CLI-276">
-        Adjust access-modifier of checkRequiredOptions() to protected.
-      </action>
-      <action type="add" dev="ggregory" due-to="Alex Nordlund" issue="CLI-282">
-        TypeHandler should throw ParseException for an unsupported class.
-      </action>
-      <action type="add" dev="ggregory" due-to="Waldemar Sojka, Gary Gregory">
-        Added setter for Builder.option #33.
-      </action>
-      <action type="add" dev="ggregory" due-to="Waldemar Sojka, Gary Gregory">
-        Add Option unit tests #76.
-      </action>
-      <!-- UPDATE -->
-      <action type="update" dev="ggregory" issue="CLI-294">
-        Update Java from version 5 to 7.
-      </action>
-      <action type="update" dev="ggregory" due-to="Mincong Huang">
-        Docs: Replace OptionBuilder in usage page #30.
-      </action>
-      <action type="update" dev="ggregory" due-to="dengliming">
-        Remove deprecated sudo setting. #36.
-      </action>
-      <action type="update" dev="ggregory" due-to="Gary Gregory, Dependabot">
-        Bump junit:junit from 4.12 to 4.13.2, #53, #60.
-      </action>
-      <action type="update" dev="ggregory" due-to="Dependabot">
-        Bump commons-parent from 48 to 52.
-      </action>
-      <action type="update" dev="ggregory" due-to="Dependabot">
-        Bump maven-pmd-plugin from 3.12.0 to 3.16.0, #44, #54, #67, #92.
-      </action>
-      <action type="update" dev="ggregory" due-to="Dependabot">
-        Bump actions/checkout from 2.3.1 to 3 #46, #72, #78, #93.
-      </action>
-      <action type="update" dev="ggregory" due-to="Dependabot, Gary Gregory">
-        Bump actions/setup-java from v1.4.2 to v2 #50.
-       </action>
-      <action type="update" dev="ggregory" due-to="Dependabot">
-        Bump maven-antrun-plugin from 1.7 to 3.0.0 #43.
-      </action>
-      <action type="update" dev="ggregory" due-to="Gary Gregory">
-        Bump maven-checkstyle-plugin from 2.15 to 3.1.2 #41.
-      </action>
-      <action type="update" dev="ggregory" due-to="Gary Gregory">
-        Bump checkstyle to 9.3 #68, #86, #90.
-      </action>
-      <action type="update" dev="ggregory" due-to="Dependabot">
-        Bump actions/cache from 2 to 2.1.7 #64, #65, #81.
-      </action>
-      <action type="update" dev="ggregory" due-to="Gary Gregory">
-        Bump commons.animal-sniffer.version 1.19 -> 1.20.
-      </action>
-      <action type="update" dev="ggregory" due-to="Gary Gregory">
-        Bump maven-bundle-plugin 5.1.1 -> 5.1.2.
-      </action>
-      <action type="update" dev="ggregory" due-to="Gary Gregory">
-        Bump biz.aQute.bndlib.version 5.1.2 -> 6.0.0.
-      </action>
-      <action type="update" dev="ggregory" due-to="Dependabot">
-        Bump spotbugs from 4.4.1 to 4.5.3 #70, #88.
-      </action>
-      <action type="update" dev="ggregory" due-to="Dependabot">
-        Bump spotbugs-maven-plugin from 4.4.1 to 4.5.3.0 #71, #85, #87.
-      </action>
-      <action type="update" dev="ggregory" due-to="Dependabot">
-        Bump maven-javadoc-plugin from 3.3.1 to 3.3.2, #91.
-      </action>
-    </release>
-    <release version="1.4" date="2017-03-09" description="This release contains new features and bug fixes and requires Java 5 or above.">
-      <action type="add" dev="rfscholte" issue="CLI-269">
-        Introduce CommandLine.Builder
-      </action>
-      <action type="fix" dev="britter" issue="CLI-265" due-to="Martin Sandiford">
-        Optional argument picking up next regular option as its argument
-      </action>
-      <action type="add" dev="britter" issue="CLI-267" due-to="Ricardo Ribeiro">
-        Add an addRequiredOption method to Options
-      </action>
-      <action type="fix" dev="britter" issue="CLI-266" due-to="Ravi Teja">
-        HelpFormatter.setOptionComparator(null) doesn't display the values in inserted order
-      </action>
-    </release>
-    <release version="1.3.1" date="2015-06-17" description="This release contains bug fixes and requires Java 5 or above.">
-      <action type="fix" dev="britter" issue="CLI-252" due-to="Simon Harrer">
-        LongOpt falsely detected as ambiguous
-      </action>
-    </release>
-    <release version="1.3" date="2015-05-09" description="This release contains new features and bug fixes and requires Java 5 or above..">
-      <action type="fix" dev="djones" issue="CLI-248">
-        Fixed broken Javadoc links on Introduction page.
-      </action>
-      <action type="fix" dev="tn" issue="CLI-234" due-to="Greg Thomas">
-        Fixed code example in javadoc of "Option#Builder#valueSeparator(char)".
-      </action>
-      <action type="fix" dev="tn" issue="CLI-241" due-to="Beluga Behr">
-        Clarified behavior of "OptionValidator#validateOption(String)" in case of null input.
-      </action>
-      <action type="update" dev="tn" issue="CLI-240" due-to="Beluga Behr">
-        Small cleanup of Option class.
-      </action>
-      <action type="update" dev="tn" issue="CLI-231" due-to="Duncan Jones">
-        Removed DoubleCheckedLocking test from checkstyle configuration.
-      </action>
-      <action type="update" dev="tn" issue="CLI-230">
-        Options.getRequiredOptions() now returns an unmodifiable list.
-      </action>
-      <action type="add" dev="tn" issue="CLI-224" due-to="Duncan Jones, Brian Blount">
-        Added new fluent API to create Option instances via builder class Option.Builder.
-        This replaces the now deprecated OptionBuilder.
-      </action>
-      <action type="update" dev="tn" issue="CLI-218" due-to="Sven">
-        Clarify javadoc for CommandLine.getOptionValue() that the first specified
-        argument will be returned.
-      </action>
-      <action type="add" dev="tn" issue="CLI-214" due-to="Alexandru Mocanu">
-        Added new method Options.addOption(String, String).
-      </action>
-      <action type="update" dev="tn" issue="CLI-227" due-to="Duncan Jones">
-        Changed unit tests to junit 4 annotation style.
-      </action>
-      <action type="fix" dev="ebourg" issue="CLI-202">
-        Default options will now work correctly with required options that are missing.
-      </action>
-      <action type="fix" dev="ebourg" issue="CLI-203">
-        Default options will now work correctly together with option groups.
-      </action>
-      <action type="update" dev="ebourg" issue="CLI-209" due-to="Thomas Herre">
-        The javadoc of OptionBuilder now states that the class is not thread-safe.
-      </action>
-      <action type="add" dev="ebourg" issue="CLI-169" due-to="J. Lewis Muir">
-        HelpFormatter now supports setting the displayed separator of long options.
-      </action>
-      <action type="update" dev="ebourg" issue="CLI-197" due-to="Anders Larsson">
-        Improve description of parameter "stopAtNonOption" in method
-        CommandLine.parse(Options, String[], boolean).
-      </action>
-      <action type="fix" dev="ebourg" issue="CLI-204">
-        Passing default values for not defined options to a parser will now trigger
-        a ParseException instead of a NullPointerException.
-      </action>
-      <action type="fix" dev="ebourg" issue="CLI-205">
-        HelpFormatter.setArgName(String) now correctly sets the argument name.
-      </action>
-      <action type="fix" dev="ebourg" issue="CLI-201">
-        Default properties provided as input to the Parser.parse() methods are now
-        correctly processed.
-      </action>
-      <action type="fix" dev="ebourg" issue="CLI-215" due-to="Manuel Müller">
-        CommandLine.getParsedOptionValue() now returns a String object if no
-        option type has been explicitly set.
-      </action>
-      <action type="update" dev="ggregory" issue="CLI-200" due-to="Gerard Weatherby">
-        Fixed typo in javadoc of class CommandLine.
-      </action>
-      <action type="update" dev="ebourg" issue="CLI-223" due-to="Gerard Weatherby">
-        Source code now uses generic types instead of raw types where possible.
-      </action>
-      <action type="update" dev="ebourg" issue="CLI-220" due-to="Joe Casadonte">
-        Corrected javadoc for return type of MissingOptionException.getMissingOptions().
-      </action>
-      <action type="fix" dev="ebourg" issue="CLI-212" due-to="Per Cederberg">
-        HelpFormatter now prints command-line options in the same order as they
-        have been added.
-      </action>
-      <action type="fix" dev="ebourg" issue="CLI-186" due-to="Kristoff Kiefer">
-        Standard help text now shows mandatory arguments also for the first option.
-      </action>
-      <action type="fix" dev="ebourg" issue="CLI-207" due-to="Uri Moszkowicz">
-        HelpFormatter does not strip anymore leading whitespace in the footer text.
-      </action>
-      <action type="fix" dev="ebourg" issue="CLI-185" due-to="Einar M R Rosenvinge">
-        Strip quotes contained in argument values only if there is exactly one at the
-        beginning and one at the end.
-      </action>
-      <action type="fix" dev="ebourg" issue="CLI-184">
-        Negative numerical arguments take precedence over numerical options (only supported
-        by the new DefaultParser).
-      </action>
-      <action type="fix" dev="ebourg" issue="CLI-193" due-to="Travis McLeskey">
-        Fix possible StringIndexOutOfBoundsException in HelpFormatter.
-      </action>
-      <action type="add" dev="ebourg" issue="CLI-161,CLI-167,CLI-181">
-        A new parser is available: DefaultParser. It combines the features of the GnuParser and the PosixParser.
-        It also provides additional features like partial matching for the long options, and long options without
-        separator (i.e like the JVM memory settings: -Xmx512m). This new parser deprecates the previous ones.
-      </action>
-      <action type="fix" dev="ebourg" issue="CLI-183">
-        OptionGroups no longer throw an AlreadySelectedException when reused for several parsings.
-      </action>
-      <action type="fix" dev="ebourg" issue="CLI-182">
-        OptionGroup now selects properly an option with no short name.
-      </action>
-      <action type="add" dev="ebourg" issue="CLI-160">
-        PosixParser now supports partial long options (--ver instead of --version).
-      </action>
-    </release>
-    <release version="1.2" date="2009-03-19" description="This release contains new features and bug fixes and requires Java 5 or above.">
-      <action type="fix" dev="joehni" issue="CLI-177">
-        OptionBuilder is now reseted if an IllegalArgumentException occurs in create().
-      </action>
-      <action type="remove" dev="bayard">
-        Ant build system removed. 
-      </action>
-      <action type="fix" dev="ebourg" issue="CLI-154">
-        Incomplete usage documentation about Java property option.
-      </action>
-      <action type="fix" dev="bayard" issue="CLI-170">
-        TypeHandler prints messages to stderr.
-      </action>
-      <action type="fix" dev="bayard" issue="CLI-162">
-        Infinite loop in the wrapping code of HelpFormatter.
-      </action>
-      <action type="fix" dev="sgoeschl">
-        Fixing some minor javadoc issues.
-      </action>
-      <action type="fix" dev="ebourg" issue="CLI-137">
-        The number of arguments defined for an option specifies the arguments per occurrence of the option
-        and not for all occurrences. This was a major regression in CLI 1.1 which prevented the use of repeated options.
-      </action>
-      <action type="add" dev="ebourg">
-        Added a getOptionProperties() method in the CommandLine class to retrieve easily the key/value pairs
-        specified with options like -Dkey1=value1 -Dkey2=value2.
-      </action>
-      <action type="update" dev="ebourg" issue="CLI-157">
-        GnuParser now supports long options with an '=' sign (ie. --foo=bar and -foo=bar)
-      </action>
-      <action type="fix" dev="ebourg" issue="CLI-164">
-        PosixParser no longer ignores unrecognized short options.
-      </action>
-      <action type="fix" dev="ebourg" issue="CLI-163">
-        PosixParser no longer stops the bursting process of a token if stopAtNonOption is enabled and a non option
-        character is encountered.
-      </action>
-      <action type="fix" dev="ebourg" issue="CLI-165">
-        PosixParser no longer keeps processing the tokens after an unrecognized long option
-        when stopAtNonOption is enabled.
-      </action>
-      <action type="fix" dev="ebourg" issue="CLI-156">
-        Required options are properly checked if an Options instance is used twice to parse a command line.
-      </action>
-      <action type="update" dev="bayard" issue="CLI-155">
-        The ordering of options can be defined in help messages.
-      </action>
-      <action type="fix" dev="bayard" issue="CLI-151" due-to="Dan Armbrust">
-        The line wrapping in HelpFormatter now works properly. This caused CLI-162, and thus there was a feature change 
-        for the HelpFormatter in that it is strict on width now rather than what seemed to be lenience before. Text without 
-        whitespace will be cut off to fit in the spacing, and an IllegalStateException will be thrown if it is impossible 
-        to output the information due to spacing constraints. 
-      </action>
-      <action type="fix" dev="bayard" issue="CLI-149">
-        The message of MissingOptionException has been improved.
-      </action>
-      <action type="update" dev="ebourg" issue="CLI-86">
-        The exceptions have been enhanced with methods to retrieve easily the related options.
-      </action>
-      <action type="fix" dev="bayard" issue="CLI-141" due-to="Henning Schmiedehausen, Bjorn Townsend">
-        Option.toString() now reports arguments properly.
-      </action>
-      <action type="update" dev="bayard" issue="CLI-142" due-to="Henning Schmiedehausen">
-        The Parser class has been changed to be more easily extendable.
-      </action>
-      <action type="update" dev="bayard" issue="CLI-140">
-        The following classes are now serializable: Option, OptionGroup, CommandLine and Options.
-      </action>
-      <action type="remove" dev="ebourg">
-        OptionValidator is no longer public, its methods were all private.
-      </action>
-    </release>
-    <release version="1.1" date="2007-07-08" description="This is a maintenance release containing bug fixes.">
-      <action type="fix" issue="CLI-2">Wrong usage summary. </action>
-      <action type="fix" issue="CLI-5">Dependecy on commons-lang-2.0 but commons-lang-1.0 is obtained. </action>
-      <action type="fix" issue="CLI-8">Line separator as first char for helpformatter (footer) throws exception. </action>
-      <action type="fix" issue="CLI-13">CommandLine.getOptionValue() behaves contrary to docs. </action>
-      <action type="fix" issue="CLI-21">clone method in Option should use super.clone(). </action>
-      <action type="fix" issue="CLI-23">Passing properties in Parser does not work for options with a single argument. </action>
-      <action type="fix" issue="CLI-26">Only long options without short option seems to be noticed. </action>
-      <action type="fix" issue="CLI-28">Infinite Loop in Command-Line processing. </action>
-      <action type="fix" issue="CLI-29">Options should not be able to be added more than once. </action>
-      <action type="fix" issue="CLI-35">HelpFormatter doesn't sort options properly. </action>
-      <action type="fix" issue="CLI-38">HelpFormatter doesn't function correctly for options with only LongOpt. </action>
-      <action type="fix" issue="CLI-44">Document enhancement. </action>
-      <action type="fix" issue="CLI-45">Documentation errors. </action>
-      <action type="fix" issue="CLI-51">Parameter value "-something" misinterpreted as a parameter. </action>
-      <action type="fix" issue="CLI-56">clone() method doesn't fully clone contents. </action>
-      <action type="fix" issue="CLI-59">No Javadoc for HelpFormatter!. </action>
-      <action type="fix" issue="CLI-65">Parser breaks up command line parms into single characters. </action>
-      <action type="fix" issue="CLI-67">Missing arguments in HelpFormatter.renderOptions(..). </action>
-      <action type="fix" issue="CLI-69">Error parsing option arguments. </action>
-      <action type="fix" issue="CLI-71">A weakness of parser. </action>
-      <action type="add" issue="CLI-78">Setting description of a Option. </action>
-      <action type="fix" issue="CLI-129">CLI_1_BRANCH build.xml doesn't work. </action>
-      <action type="fix" issue="CLI-130">Remove the Commons Lang dependency. </action>
-      <action type="fix" issue="CLI-131">Options class returns options in random order. </action>
-      <action type="fix" issue="CLI-132">MissingOptionException should contain a useful error message. </action>
-      <action type="fix" issue="CLI-133">NullPointerException in Util.stripLeadingHyphens when passed a null argument. </action>
-      <action type="fix" issue="CLI-134">1.1 is not backwards compatible because it adds methods to the CommandLineParser interface. </action>
-      <action type="fix" issue="CLI-135">Backwards compatibility between 1.1 and 1.0 broken due to Option.addValue removal. </action>
-    </release>
-    <release version="1.0" date="2002-11-06" description="Initial release"/>    
-  </body>
-</document>
->>>>>>> 4994a041
+</document>